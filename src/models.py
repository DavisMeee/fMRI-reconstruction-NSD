import os
import numpy as np
from torchvision import transforms
import torch
import torch.nn as nn
import torch.nn.functional as F
import PIL
import clip
import open_clip

# for prior
from dalle2_pytorch import DiffusionPrior
from dalle2_pytorch.dalle2_pytorch import l2norm, default, exists
from tqdm.auto import tqdm
import random
import json
from dalle2_pytorch.train_configs import DiffusionPriorNetworkConfig

# for pipeline
from diffusers import StableDiffusionImageVariationPipeline
from typing import Callable, List, Optional, Union

from diffusers.models.vae import Decoder

# device = torch.device('cuda' if torch.cuda.is_available() else 'cpu')

class OpenClipper(torch.nn.Module):
    def __init__(self, clip_variant='ViT-H-14', train_transforms=None, device=torch.device('cpu')):
        super().__init__()
        print(clip_variant, device)
        assert clip_variant == 'ViT-H-14' # not setup for other models yet
                
        clip_model, _, preprocess = open_clip.create_model_and_transforms('ViT-H-14', 
                                        pretrained='laion2b_s32b_b79k', device=device)
        clip_model.eval() # dont want to train model
        for param in clip_model.parameters():
            param.requires_grad = False # dont need to calculate gradients
            
        # overwrite preprocess to accept torch inputs instead of PIL Image
        preprocess = transforms.Compose([
                transforms.Resize(224, interpolation=transforms.InterpolationMode.BICUBIC, antialias=None),
                transforms.CenterCrop(224),
                transforms.Normalize(mean=(0.48145466, 0.4578275, 0.40821073), std=(0.26862954, 0.26130258, 0.27577711))
        ])
        
        tokenizer = open_clip.get_tokenizer('ViT-H-14')
            
        self.clip = clip_model
        self.preprocess = preprocess
        self.tokenizer = tokenizer
        self.transforms = train_transforms
        self.device = device
        
    def embed_image(self, image):
        """Expects images in -1 to 1 range"""
        image = self.preprocess(image).to(self.device)
        with torch.no_grad(), torch.cuda.amp.autocast():
            image_features = self.clip.encode_image(image)
            #image_features /= image_features.norm(dim=-1, keepdim=True)
        return image_features

    def embed_text(self, text_samples):
        text = self.tokenizer(text_samples).to(self.device)
        with torch.no_grad(), torch.cuda.amp.autocast():
            text_features = self.clip.encode_text(text)
            #text_features /= text_features.norm(dim=-1, keepdim=True)
        return text_features

    def embed_curated_annotations(self, annots):
        for i,b in enumerate(annots):
            t = ''
            while t == '':
                rand = torch.randint(5,(1,1))[0][0]
                t = b[0,rand]
            if i==0:
                txt = np.array(t)
            else:
                txt = np.vstack((txt,t))
        txt = txt.flatten()
        return self.embed_text(txt)

class Clipper(torch.nn.Module):
    def __init__(self, clip_variant, clamp_embs=False, norm_embs=False, refine=False, train_transforms=None, 
                 hidden_state=False, layer=None, device=torch.device('cpu')):
        super().__init__()
        assert clip_variant in ("RN50", "ViT-L/14", "ViT-B/32", "RN50x64"), \
            "clip_variant must be one of RN50, ViT-L/14, ViT-B/32, RN50x64"
        print(clip_variant, device)
        
        if clip_variant=="ViT-L/14" and hidden_state:
            # from transformers import CLIPVisionModelWithProjection
            # image_encoder = CLIPVisionModelWithProjection.from_pretrained("openai/clip-vit-large-patch14",cache_dir="/fsx/proj-medarc/fmri/cache")
            from transformers import CLIPVisionModelWithProjection
            sd_cache_dir = '/fsx/proj-medarc/fmri/cache/models--shi-labs--versatile-diffusion/snapshots/2926f8e11ea526b562cd592b099fcf9c2985d0b7'
            image_encoder = CLIPVisionModelWithProjection.from_pretrained(sd_cache_dir, subfolder='image_encoder').to(device)
            image_encoder.eval()
            for param in image_encoder.parameters():
                param.requires_grad = False # dont need to calculate gradients
            self.image_encoder = image_encoder
        
        clip_model, preprocess = clip.load(clip_variant, device=device)
        clip_model.eval() # dont want to train model
        for param in clip_model.parameters():
            param.requires_grad = False # dont need to calculate gradients
            
        self.clip = clip_model
        self.clip_variant = clip_variant
        if clip_variant == "RN50x64":
            self.clip_size = (448,448)
        else:
            self.clip_size = (224,224)
            
        preproc = transforms.Compose([
            transforms.Resize(size=self.clip_size[0], interpolation=transforms.InterpolationMode.BICUBIC),
            transforms.CenterCrop(size=self.clip_size),
            transforms.Normalize(mean=(0.48145466, 0.4578275, 0.40821073), std=(0.26862954, 0.26130258, 0.27577711))
        ])
        self.preprocess = preproc
        self.hidden_state = hidden_state
        self.mean = np.array([0.48145466, 0.4578275, 0.40821073])
        self.std = np.array([0.26862954, 0.26130258, 0.27577711])
        self.normalize = transforms.Normalize(self.mean, self.std)
        self.denormalize = transforms.Normalize((-self.mean / self.std).tolist(), (1.0 / self.std).tolist())
        self.clamp_embs = clamp_embs
        self.norm_embs = norm_embs
        self.transforms = train_transforms
        self.device= device
        
        def versatile_normalize_embeddings(encoder_output):
            embeds = encoder_output.last_hidden_state
            if not refine:
                embeds = image_encoder.vision_model.post_layernorm(embeds)
                embeds = image_encoder.visual_projection(embeds)
                if norm_embs:
                    embeds = nn.functional.normalize(embeds,dim=-1)
            if layer is not None:
                embeds = embeds[:,layer]
            return embeds
        self.versatile_normalize_embeddings = versatile_normalize_embeddings

    def resize_image(self, image):
        # note: antialias should be False if planning to use Pinkney's Image Variation SD model
        return nn.functional.interpolate(image.to(self.device), self.clip_size, mode="area", antialias=False)

    def embed_image(self, image):
        """Expects images in -1 to 1 range"""
        clip_emb = self.preprocess(image.to(self.device))
        if self.clip_variant=="ViT-L/14" and self.hidden_state:
            clip_emb = self.image_encoder(clip_emb)
            clip_emb = self.versatile_normalize_embeddings(clip_emb)
        else:
            clip_emb = self.clip.encode_image(clip_emb)
        # input is now in CLIP space, but mind-reader preprint further processes embeddings:
        if self.clamp_embs:
            clip_emb = torch.clamp(clip_emb, -1.5, 1.5)
        if self.norm_embs:
            clip_emb = nn.functional.normalize(clip_emb, dim=-1)
        return clip_emb

    def embed_text(self, text_samples):
        clip_text = clip.tokenize(text_samples).to(self.device)
        clip_text = self.clip.encode_text(clip_text)
        if self.clamp_embs:
            clip_text = torch.clamp(clip_text, -1.5, 1.5)
        if self.norm_embs:
            clip_text = nn.functional.normalize(clip_text, dim=-1)
        return clip_text

    def embed_curated_annotations(self, annots):
        for i,b in enumerate(annots):
            t = ''
            while t == '':
                rand = torch.randint(5,(1,1))[0][0]
                t = b[0,rand]
            if i==0:
                txt = np.array(t)
            else:
                txt = np.vstack((txt,t))
        txt = txt.flatten()
        return self.embed_text(txt)

class BrainNetwork(nn.Module):
    # 133M
    def __init__(self, out_dim=768, in_dim=15724, h=4096, n_blocks=4, norm_type='bn'):
        super().__init__()
        norm_func = nn.BatchNorm1d if norm_type == 'bn' else nn.LayerNorm
        self.lin0 = nn.Sequential(
            nn.Linear(in_dim, h),
            nn.ReLU(inplace=True),
<<<<<<< HEAD
            norm_func(h),
=======
            nn.BatchNorm1d(h), #nn.BatchNorm1d(h),
>>>>>>> f5bd8f53
            nn.Dropout(0.5),
        )
            
        
        self.mlp = nn.ModuleList([
            nn.Sequential(
                nn.Linear(h, h),
                nn.ReLU(inplace=True),
<<<<<<< HEAD
                norm_func(h),
=======
                nn.BatchNorm1d(h),#nn.BatchNorm1d(h),
>>>>>>> f5bd8f53
                nn.Dropout(0.15)
            ) for _ in range(n_blocks)
        ])
        
        self.lin1 = nn.Linear(h, out_dim)
        self.n_blocks = n_blocks
        
    def forward(self, x):
        '''
            bs, 1, 15724 -> bs, 32, h
            bs, 32, h -> bs, 32h
            b2, 32h -> bs, 768
        '''
        if x.ndim == 4:
            # case when we passed 3D data of shape [N, 81, 104, 83]
            assert x.shape[1] == 81 and x.shape[2] == 104 and x.shape[3] == 83
            # [N, 699192]
            x = x.reshape(x.shape[0], -1)

        x = self.lin0(x)  # bs, h
        residual = x
        for res_block in range(self.n_blocks):
            x = self.mlp[res_block](x)
            x += residual
            residual = x
        x = x.reshape(len(x), -1)
        x = self.lin1(x)
        return x

class BrainDiffusionPrior(DiffusionPrior):
    """ 
    Differences from original:
    - Allow for passing of generators to torch random functions
    - Option to include the voxel2clip model and pass voxels into forward method
    - Return predictions when computing loss
    - Load pretrained model from @nousr trained on LAION aesthetics
    """
    def __init__(self, *args, **kwargs):
        voxel2clip = kwargs.pop('voxel2clip', None)
        super().__init__(*args, **kwargs)
        self.voxel2clip = voxel2clip

    @torch.no_grad()
    def p_sample(self, x, t, text_cond = None, self_cond = None, clip_denoised = True, cond_scale = 1.,
                generator=None):
        b, *_, device = *x.shape, x.device
        model_mean, _, model_log_variance, x_start = self.p_mean_variance(x = x, t = t, text_cond = text_cond, self_cond = self_cond, clip_denoised = clip_denoised, cond_scale = cond_scale)
        if generator is None:
            noise = torch.randn_like(x)
        else:
            #noise = torch.randn_like(x)
            noise = torch.randn(x.size(), device=x.device, dtype=x.dtype, generator=generator)
        # no noise when t == 0
        nonzero_mask = (1 - (t == 0).float()).reshape(b, *((1,) * (len(x.shape) - 1)))
        pred = model_mean + nonzero_mask * (0.5 * model_log_variance).exp() * noise
        return pred, x_start

    @torch.no_grad()
    def p_sample_loop_ddpm(self, shape, text_cond, cond_scale = 1., generator=None):
        batch, device = shape[0], self.device

        if generator is None:
            image_embed = torch.randn(shape, device = device)
        else:
            image_embed = torch.randn(shape, device = device, generator=generator)
        x_start = None # for self-conditioning

        if self.init_image_embed_l2norm:
            image_embed = l2norm(image_embed) * self.image_embed_scale

        for i in tqdm(reversed(range(0, self.noise_scheduler.num_timesteps)), desc='sampling loop time step', total=self.noise_scheduler.num_timesteps, disable=True):
            times = torch.full((batch,), i, device = device, dtype = torch.long)

            self_cond = x_start if self.net.self_cond else None
            image_embed, x_start = self.p_sample(image_embed, times, text_cond = text_cond, self_cond = self_cond, cond_scale = cond_scale, 
                                                 generator=generator)

        if self.sampling_final_clamp_l2norm and self.predict_x_start:
            image_embed = self.l2norm_clamp_embed(image_embed)

        return image_embed

    def p_losses(self, image_embed, times, text_cond, noise = None):
        noise = default(noise, lambda: torch.randn_like(image_embed))

        image_embed_noisy = self.noise_scheduler.q_sample(x_start = image_embed, t = times, noise = noise)

        self_cond = None
        if self.net.self_cond and random.random() < 0.5:
            with torch.no_grad():
                self_cond = self.net(image_embed_noisy, times, **text_cond).detach()

        pred = self.net(
            image_embed_noisy,
            times,
            self_cond = self_cond,
            text_cond_drop_prob = self.text_cond_drop_prob,
            image_cond_drop_prob = self.image_cond_drop_prob,
            **text_cond
        )

        if self.predict_x_start and self.training_clamp_l2norm:
            pred = self.l2norm_clamp_embed(pred)

        if self.predict_v:
            target = self.noise_scheduler.calculate_v(image_embed, times, noise)
        elif self.predict_x_start:
            target = image_embed
        else:
            target = noise

        loss = self.noise_scheduler.loss_fn(pred, target)
        return loss, pred

    def forward(
        self,
        text = None,
        image = None,
        voxel = None,
        text_embed = None,      # allow for training on preprocessed CLIP text and image embeddings
        image_embed = None,
        text_encodings = None,  # as well as CLIP text encodings
        *args,
        **kwargs
    ):
        assert exists(text) ^ exists(text_embed) ^ exists(voxel), 'either text, text embedding, or voxel must be supplied'
        assert exists(image) ^ exists(image_embed), 'either image or image embedding must be supplied'
        assert not (self.condition_on_text_encodings and (not exists(text_encodings) and not exists(text))), 'text encodings must be present if you specified you wish to condition on it on initialization'

        if exists(voxel):
            assert exists(self.voxel2clip), 'voxel2clip must be trained if you wish to pass in voxels'
            assert not exists(text_embed), 'cannot pass in both text and voxels'
            text_embed = self.voxel2clip(voxel)

        if exists(image):
            image_embed, _ = self.clip.embed_image(image)

        # calculate text conditionings, based on what is passed in

        if exists(text):
            text_embed, text_encodings = self.clip.embed_text(text)

        text_cond = dict(text_embed = text_embed)

        if self.condition_on_text_encodings:
            assert exists(text_encodings), 'text encodings must be present for diffusion prior if specified'
            text_cond = {**text_cond, 'text_encodings': text_encodings}

        # timestep conditioning from ddpm

        batch, device = image_embed.shape[0], image_embed.device
        times = self.noise_scheduler.sample_random_times(batch)

        # scale image embed (Katherine)

        image_embed *= self.image_embed_scale

        # calculate forward loss

        loss, pred = self.p_losses(image_embed, times, text_cond = text_cond, *args, **kwargs)

        return loss, pred, text_embed
   
    @staticmethod
    def from_pretrained(net_kwargs={}, prior_kwargs={}, voxel2clip_path=None, ckpt_dir='./checkpoints'):
        # "https://huggingface.co/nousr/conditioned-prior/raw/main/vit-l-14/aesthetic/prior_config.json"
        config_url = os.path.join(ckpt_dir, "prior_config.json")
        config = json.load(open(config_url))
        
        config['prior']['net']['max_text_len'] = 256
        config['prior']['net'].update(net_kwargs)
        # print('net_config', config['prior']['net'])
        net_config = DiffusionPriorNetworkConfig(**config['prior']['net'])

        kwargs = config['prior']
        kwargs.pop('clip')
        kwargs.pop('net')
        kwargs.update(prior_kwargs)
        # print('prior_config', kwargs)

        diffusion_prior_network = net_config.create()
        diffusion_prior = BrainDiffusionPrior(net=diffusion_prior_network, clip=None, **kwargs).to(torch.device('cpu'))
        
        # 'https://huggingface.co/nousr/conditioned-prior/resolve/main/vit-l-14/aesthetic/best.pth'
        ckpt_url = os.path.join(ckpt_dir, 'best.pth')
        ckpt = torch.load(ckpt_url, map_location=torch.device('cpu'))

        # Note these keys will be missing (maybe due to an update to the code since training):
        # "net.null_text_encodings", "net.null_text_embeds", "net.null_image_embed"
        # I don't think these get used if `cond_drop_prob = 0` though (which is the default here)
        diffusion_prior.load_state_dict(ckpt, strict=False)
        # keys = diffusion_prior.load_state_dict(ckpt, strict=False)
        # print("missing keys in prior checkpoint (probably ok)", keys.missing_keys)

        if voxel2clip_path:
            # load the voxel2clip weights
            checkpoint = torch.load(voxel2clip_path, map_location=torch.device('cpu'))
            
            state_dict = checkpoint['model_state_dict']
            for key in list(state_dict.keys()):
                if 'module.' in key:
                    state_dict[key.replace('module.', '')] = state_dict[key]
                    del state_dict[key]
            diffusion_prior.voxel2clip.load_state_dict(state_dict)
        
        return diffusion_prior

class BrainSD(StableDiffusionImageVariationPipeline):
    """ 
    Differences from original:
    - Keep generated images on GPU and return tensors
    - No NSFW checker
    - Can pass in image or image_embedding to generate a variation
    NOTE: requires latest version of diffusers to avoid the latent dims not being correct.
    """

    def decode_latents(self, latents):
        latents = 1 / 0.18215 * latents
        image = self.vae.decode(latents).sample
        image = (image / 2 + 0.5).clamp(0, 1)
        # # we always cast to float32 as this does not cause significant overhead and is compatible with bfloa16
        # image = image.cpu().permute(0, 2, 3, 1).float().numpy()
        return image

    @torch.no_grad()
    def __call__(
        self,
        image: Optional[Union[PIL.Image.Image, List[PIL.Image.Image], torch.FloatTensor]] = None,
        height: Optional[int] = None,
        width: Optional[int] = None,
        num_inference_steps: int = 50,
        guidance_scale: float = 7.5,
        num_images_per_prompt: Optional[int] = 1,
        eta: float = 0.0,
        generator: Optional[Union[torch.Generator, List[torch.Generator]]] = None,
        latents: Optional[torch.FloatTensor] = None,
        callback: Optional[Callable[[int, int, torch.FloatTensor], None]] = None,
        callback_steps: Optional[int] = 1,
        image_embeddings: Optional[torch.FloatTensor] = None,
    ):

        # 0. Default height and width to unet
        height = height or self.unet.config.sample_size * self.vae_scale_factor
        width = width or self.unet.config.sample_size * self.vae_scale_factor

        device = self._execution_device
        # here `guidance_scale` is defined analog to the guidance weight `w` of equation (2)
        # of the Imagen paper: https://arxiv.org/pdf/2205.11487.pdf . `guidance_scale = 1`
        # corresponds to doing no classifier free guidance.
        do_classifier_free_guidance = guidance_scale > 1.0

        if image_embeddings is None:
            assert image is not None, "If image_embeddings is None, image must not be None"
    
            # resize and normalize the way that's recommended
            tform = transforms.Compose([
                #transforms.ToTensor(), ## don't need this since we've already got tensors
                transforms.Resize(
                    (224, 224),
                    interpolation=transforms.InterpolationMode.BICUBIC,
                    antialias=False,
                    ),
                transforms.Normalize(
                    [0.48145466, 0.4578275, 0.40821073],
                    [0.26862954, 0.26130258, 0.27577711]),
            ])
            image = tform(image)

            # 1. Check inputs. Raise error if not correct
            self.check_inputs(image, height, width, callback_steps)

            # 2. Define call parameters
            if isinstance(image, PIL.Image.Image):
                batch_size = 1
            elif isinstance(image, list):
                batch_size = len(image)
            else:
                batch_size = image.shape[0]

            # 3. Encode input image
            image_embeddings = self._encode_image(image, device, num_images_per_prompt, do_classifier_free_guidance)
        else:
            batch_size = image_embeddings.shape[0] // 2

        # 4. Prepare timesteps
        self.scheduler.set_timesteps(num_inference_steps, device=device)
        timesteps = self.scheduler.timesteps

        # 5. Prepare latent variables
        num_channels_latents = self.unet.in_channels

        latents = self.prepare_latents(
            batch_size * num_images_per_prompt,
            num_channels_latents,
            height,
            width,
            image_embeddings.dtype,
            device,
            generator,
            latents,
        )

        # 6. Prepare extra step kwargs. TODO: Logic should ideally just be moved out of the pipeline
        extra_step_kwargs = self.prepare_extra_step_kwargs(generator, eta)

        # 7. Denoising loop
        num_warmup_steps = len(timesteps) - num_inference_steps * self.scheduler.order
        with self.progress_bar(total=num_inference_steps) as progress_bar:
            for i, t in enumerate(timesteps):
                # expand the latents if we are doing classifier free guidance
                latent_model_input = torch.cat([latents] * 2) if do_classifier_free_guidance else latents
                latent_model_input = self.scheduler.scale_model_input(latent_model_input, t)

                # predict the noise residual
                noise_pred = self.unet(latent_model_input, t, encoder_hidden_states=image_embeddings).sample

                # perform guidance
                if do_classifier_free_guidance:
                    noise_pred_uncond, noise_pred_text = noise_pred.chunk(2)
                    noise_pred = noise_pred_uncond + guidance_scale * (noise_pred_text - noise_pred_uncond)

                # compute the previous noisy sample x_t -> x_t-1
                latents = self.scheduler.step(noise_pred, t, latents, **extra_step_kwargs).prev_sample

                # call the callback, if provided
                if i == len(timesteps) - 1 or ((i + 1) > num_warmup_steps and (i + 1) % self.scheduler.order == 0):
                    progress_bar.update()
                    if callback is not None and i % callback_steps == 0:
                        callback(i, t, latents)

        # 8. Post-processing
        image = self.decode_latents(latents)

        # # 9. Run safety checker
        # image, has_nsfw_concept = self.run_safety_checker(image, device, image_embeddings.dtype)

        # # 10. Convert to PIL
        # if output_type == "pil":
        #     image = self.numpy_to_pil(image)

        # if not return_dict:
        #     return (image, has_nsfw_concept)

        # return StableDiffusionPipelineOutput(images=image)

        return image

class Voxel2StableDiffusionModel(torch.nn.Module):
    def __init__(self, in_dim=15724, h=4096, n_blocks=4, use_cont=False):
        super().__init__()
        self.lin0 = nn.Sequential(
            nn.Linear(in_dim, h, bias=False),
            nn.LayerNorm(h),
            nn.SiLU(inplace=True),
            nn.Dropout(0.5),
        )

        self.mlp = nn.ModuleList([
            nn.Sequential(
                nn.Linear(h, h, bias=False),
                nn.LayerNorm(h),
                nn.SiLU(inplace=True),
                nn.Dropout(0.25)
            ) for _ in range(n_blocks)
        ])
        self.lin1 = nn.Linear(h, 16384, bias=False)
        self.norm = nn.LayerNorm(512)

        self.register_parameter('queries', nn.Parameter(torch.randn(1, 256, 512)))
        self.transformer = nn.TransformerDecoder(
            nn.TransformerDecoderLayer(d_model=512, nhead=8, 
                                        dim_feedforward=1024, 
                                        batch_first=True, dropout=0.25),
            num_layers=n_blocks
        )

        # option 1  -> 124.56M
        # self.lin1 = nn.Linear(h, 32768, bias=True)
        # self.upsampler = Decoder(
        #     in_channels=64,
        #     out_channels=4,
        #     up_block_types=["UpDecoderBlock2D","UpDecoderBlock2D","UpDecoderBlock2D","UpDecoderBlock2D"],
        #     block_out_channels=[64, 128, 256, 256],
        #     layers_per_block=1,
        # )

        # option2  -> 132.52M
        # self.lin1 = nn.Linear(h, 1024, bias=True)
        # self.upsampler = Decoder(
        #     in_channels=64,
        #     out_channels=4,
        #     up_block_types=["UpDecoderBlock2D","UpDecoderBlock2D","UpDecoderBlock2D","UpDecoderBlock2D", "UpDecoderBlock2D"],
        #     block_out_channels=[64, 128, 256, 256, 512],
        #     layers_per_block=1,
        # )
        
        if use_cont:
            self.maps_projector = nn.Sequential(
                nn.LayerNorm(512),
                nn.Linear(512, 512),
                nn.LayerNorm(512),
                nn.ReLU(True),
                nn.Linear(512, 512),
                nn.LayerNorm(512),
                nn.ReLU(True),
                nn.Linear(512, 512)
            )
        else:
            self.maps_projector = nn.Identity()

        self.upsampler = nn.Sequential(
            nn.GroupNorm(1, 32),
            nn.SiLU(inplace=True),
            nn.Conv2d(32, 320, 3, padding=1),
            nn.GroupNorm(32, 320),
            nn.SiLU(inplace=True),
            nn.Conv2d(320, 320, 3, padding=1),
            nn.GroupNorm(32, 320),
            nn.SiLU(inplace=True),
            nn.Conv2d(320, 4, 3, padding=1)
        )

    def forward(self, x, return_transformer_feats=False):
        x = self.lin0(x)
        residual = x
        for res_block in self.mlp:
            x = res_block(x)
            x += residual
            residual = x
        x = x.reshape(len(x), -1)
        x = self.lin1(x)  # bs, 4096

        # # x = x.reshape(x.shape[0], -1, 8, 8).contiguous()  # bs, 64, 8, 8
        # x = x.reshape(x.shape[0], -1, 64, 64).contiguous()
        # return self.upsampler(x)

        # decoder
        x = self.norm(x.reshape(x.shape[0], 32, 512))
        preds = self.transformer(self.queries.expand(x.shape[0], -1, -1), x)
        sd_embeds = preds.permute(0,2,1).reshape(-1, 512, 16, 16)
        sd_embeds = F.pixel_shuffle(sd_embeds, 4)  # bs, 32, 32, 32

        # contrastive
        if return_transformer_feats:
            return self.upsampler(sd_embeds), self.maps_projector(preds)
        
        return self.upsampler(sd_embeds)<|MERGE_RESOLUTION|>--- conflicted
+++ resolved
@@ -187,11 +187,7 @@
         self.lin0 = nn.Sequential(
             nn.Linear(in_dim, h),
             nn.ReLU(inplace=True),
-<<<<<<< HEAD
             norm_func(h),
-=======
-            nn.BatchNorm1d(h), #nn.BatchNorm1d(h),
->>>>>>> f5bd8f53
             nn.Dropout(0.5),
         )
             
@@ -200,11 +196,7 @@
             nn.Sequential(
                 nn.Linear(h, h),
                 nn.ReLU(inplace=True),
-<<<<<<< HEAD
                 norm_func(h),
-=======
-                nn.BatchNorm1d(h),#nn.BatchNorm1d(h),
->>>>>>> f5bd8f53
                 nn.Dropout(0.15)
             ) for _ in range(n_blocks)
         ])
