import os
import numpy as np
from torchvision import transforms
import torch
import torch.nn as nn
import PIL
import clip
import open_clip
from functools import partial

# for prior
from dalle2_pytorch import DiffusionPrior
from dalle2_pytorch.dalle2_pytorch import l2norm, default, exists
from tqdm.auto import tqdm
import random
import json
from dalle2_pytorch.train_configs import DiffusionPriorNetworkConfig

# vd prior
from dalle2_pytorch.dalle2_pytorch import RotaryEmbedding, CausalTransformer, SinusoidalPosEmb, MLP, Rearrange, repeat, rearrange, prob_mask_like, LayerNorm, RelPosBias, Attention, FeedForward

class Clipper(torch.nn.Module):
    def __init__(self, clip_variant, clamp_embs=False, norm_embs=False,
                 hidden_state=False, device=torch.device('cpu')):
        super().__init__()
        assert clip_variant in ("RN50", "ViT-L/14", "ViT-B/32", "RN50x64"), \
            "clip_variant must be one of RN50, ViT-L/14, ViT-B/32, RN50x64"
        print(clip_variant, device)
        
        if clip_variant=="ViT-L/14" and hidden_state:
            from transformers import CLIPVisionModelWithProjection
            image_encoder = CLIPVisionModelWithProjection.from_pretrained("openai/clip-vit-large-patch14").eval()
            # image_encoder = CLIPVisionModelWithProjection.from_pretrained("openai/clip-vit-large-patch14",cache_dir="/fsx/proj-medarc/fmri/cache")
            #from transformers import CLIPVisionModelWithProjection
            #sd_cache_dir = '/fsx/proj-medarc/fmri/cache/models--shi-labs--versatile-diffusion/snapshots/2926f8e11ea526b562cd592b099fcf9c2985d0b7'
            #image_encoder = CLIPVisionModelWithProjection.from_pretrained(sd_cache_dir, subfolder='image_encoder').eval()
            image_encoder = image_encoder.to(device)
            for param in image_encoder.parameters():
                param.requires_grad = False # dont need to calculate gradients
            self.image_encoder = image_encoder
        elif hidden_state:
            raise Exception("hidden_state embeddings only works with ViT-L/14 right now")
        
        clip_model, preprocess = clip.load(clip_variant, device=device)
        clip_model.eval() # dont want to train model
        for param in clip_model.parameters():
            param.requires_grad = False # dont need to calculate gradients
            
        self.clip = clip_model
        self.clip_variant = clip_variant
        if clip_variant == "RN50x64":
            self.clip_size = (448,448)
        else:
            self.clip_size = (224,224)
            
        preproc = transforms.Compose([
            transforms.Resize(size=self.clip_size[0], interpolation=transforms.InterpolationMode.BICUBIC),
            transforms.CenterCrop(size=self.clip_size),
            transforms.Normalize(mean=(0.48145466, 0.4578275, 0.40821073), std=(0.26862954, 0.26130258, 0.27577711))
        ])
        self.preprocess = preproc
        self.hidden_state = hidden_state
        self.mean = np.array([0.48145466, 0.4578275, 0.40821073])
        self.std = np.array([0.26862954, 0.26130258, 0.27577711])
        self.normalize = transforms.Normalize(self.mean, self.std)
        self.denormalize = transforms.Normalize((-self.mean / self.std).tolist(), (1.0 / self.std).tolist())
        self.clamp_embs = clamp_embs
        self.norm_embs = norm_embs
        self.device= device
        
        def versatile_normalize_embeddings(encoder_output):
            embeds = encoder_output.last_hidden_state
            embeds = image_encoder.vision_model.post_layernorm(embeds)
            embeds = image_encoder.visual_projection(embeds)
            return embeds
        self.versatile_normalize_embeddings = versatile_normalize_embeddings

    def resize_image(self, image):
        # note: antialias should be False if planning to use Pinkney's Image Variation SD model
        return transforms.Resize(self.clip_size)(image.to(self.device))

    def embed_image(self, image):
        """Expects images in -1 to 1 range"""
        if self.hidden_state:
            # clip_emb = self.preprocess((image/1.5+.25).to(self.device)) # for some reason the /1.5+.25 prevents oversaturation
            clip_emb = self.preprocess((image).to(self.device))
            clip_emb = self.image_encoder(clip_emb)
            clip_emb = self.versatile_normalize_embeddings(clip_emb)
        else:
            clip_emb = self.preprocess(image.to(self.device))
            clip_emb = self.clip.encode_image(clip_emb)
        # input is now in CLIP space, but mind-reader preprint further processes embeddings:
        if self.clamp_embs:
            clip_emb = torch.clamp(clip_emb, -1.5, 1.5)
        if self.norm_embs:
            if self.hidden_state:        
                # normalize all tokens by cls token's norm
                clip_emb = clip_emb / torch.norm(clip_emb[:, 0], dim=-1).reshape(-1, 1, 1)
            else:
                clip_emb = nn.functional.normalize(clip_emb, dim=-1)
        return clip_emb

    def embed_text(self, text_samples):
        clip_text = clip.tokenize(text_samples).to(self.device)
        clip_text = self.clip.encode_text(clip_text)
        if self.clamp_embs:
            clip_text = torch.clamp(clip_text, -1.5, 1.5)
        if self.norm_embs:
            clip_text = nn.functional.normalize(clip_text, dim=-1)
        return clip_text

    def embed_curated_annotations(self, annots):
        for i,b in enumerate(annots):
            t = ''
            while t == '':
                rand = torch.randint(5,(1,1))[0][0]
                t = b[0,rand]
            if i==0:
                txt = np.array(t)
            else:
                txt = np.vstack((txt,t))
        txt = txt.flatten()
        return self.embed_text(txt)
    
class OpenClipper(torch.nn.Module):
    def __init__(self, clip_variant='ViT-H-14', hidden_state=False, norm_embs=False, device=torch.device('cpu')):
        super().__init__()
        print(clip_variant, device)
        assert clip_variant == 'ViT-H-14' # not setup for other models yet
         
        try:
            clip_model, _, preprocess = open_clip.create_model_and_transforms('ViT-H-14', 
                                        pretrained="/fsx/proj-medarc/fmri/cache/openclip/open_clip_pytorch_model.bin", device=device)
        except:
            print("no cached model found, downloading...")
            clip_model, _, preprocess = open_clip.create_model_and_transforms('ViT-H-14', 
                                        pretrained='laion2b_s32b_b79k', device=device)
            
        clip_model.eval() # dont want to train model
        for param in clip_model.parameters():
            param.requires_grad = False # dont need to calculate gradients
            
        # overwrite preprocess to accept torch inputs instead of PIL Image
        preprocess = transforms.Compose([
                transforms.Resize(224, interpolation=transforms.InterpolationMode.BICUBIC, antialias=None),
                transforms.CenterCrop(224),
                transforms.Normalize(mean=(0.48145466, 0.4578275, 0.40821073), std=(0.26862954, 0.26130258, 0.27577711))
        ])
            
        self.clip = clip_model
        self.preprocess = preprocess
        self.device = device
        self.norm_embs = norm_embs
        
        if hidden_state:
            print("THIS IS NOT WORKING CURRENTLY!")
            clip_model.visual.transformer.resblocks[31].mlp = nn.Identity()
            clip_model.visual.ln_post = nn.Identity()
            clip_model.token_embedding = nn.Identity()
            clip_model.ln_final = nn.Identity()
            
    def embed_image(self, image):
        """Expects images in -1 to 1 range"""
        clip_emb = self.preprocess(image.to(self.device))
        clip_emb = self.clip.encode_image(clip_emb)
        if self.norm_embs:
            clip_emb = nn.functional.normalize(clip_emb.flatten(1), dim=-1)
            clip_emb = clip_emb.reshape(len(clip_emb),-1,1024)
        return clip_emb
    
class BrainNetwork(nn.Module):
    def __init__(self, out_dim=768, in_dim=15724, clip_size=768, h=4096, n_blocks=4, norm_type='ln', act_first=False, use_projector=True):
        super().__init__()
        norm_func = partial(nn.BatchNorm1d, num_features=h) if norm_type == 'bn' else partial(nn.LayerNorm, normalized_shape=h)
        act_fn = partial(nn.ReLU, inplace=True) if norm_type == 'bn' else nn.GELU
        act_and_norm = (act_fn, norm_func) if act_first else (norm_func, act_fn)
        # self.temp = nn.Parameter(torch.tensor(.006))
        self.lin0 = nn.Sequential(
            nn.Linear(in_dim, h),
            *[item() for item in act_and_norm],
            nn.Dropout(0.5),
        )
        self.mlp = nn.ModuleList([
            nn.Sequential(
                nn.Linear(h, h),
                *[item() for item in act_and_norm],
                nn.Dropout(0.15)
            ) for _ in range(n_blocks)
        ])
        self.lin1 = nn.Linear(h, out_dim, bias=True)
        self.n_blocks = n_blocks
        self.clip_size = clip_size
        
        self.use_projector = use_projector
        if use_projector:
            self.projector = nn.Sequential(
                nn.LayerNorm(clip_size),
                nn.GELU(),
                nn.Linear(clip_size, 2048),
                nn.LayerNorm(2048),
                nn.GELU(),
                nn.Linear(2048, 2048),
                nn.LayerNorm(2048),
                nn.GELU(),
                nn.Linear(2048, clip_size)
            )
        
    def forward(self, x):
        '''
            bs, 1, 15724 -> bs, 32, h
            bs, 32, h -> bs, 32h
            b2, 32h -> bs, 768
        '''
        if x.ndim == 4:
            # case when we passed 3D data of shape [N, 81, 104, 83]
            assert x.shape[1] == 81 and x.shape[2] == 104 and x.shape[3] == 83
            # [N, 699192]
            x = x.reshape(x.shape[0], -1)

        x = self.lin0(x)  # bs, h
        residual = x
        for res_block in range(self.n_blocks):
            x = self.mlp[res_block](x)
            x += residual
            residual = x
        x = x.reshape(len(x), -1)
        x = self.lin1(x)
        if self.use_projector:
            return x, self.projector(x.reshape(len(x), -1, self.clip_size))
        return x

class BrainDiffusionPriorOld(DiffusionPrior):
    """ 
    Differences from original:
    - Allow for passing of generators to torch random functions
    - Option to include the voxel2clip model and pass voxels into forward method
    - Return predictions when computing loss
    - Load pretrained model from @nousr trained on LAION aesthetics
    """
    def __init__(self, *args, **kwargs):
        voxel2clip = kwargs.pop('voxel2clip', None)
        super().__init__(*args, **kwargs)
        self.voxel2clip = voxel2clip

    @torch.no_grad()
    def p_sample(self, x, t, text_cond = None, self_cond = None, clip_denoised = True, cond_scale = 1.,
                generator=None):
        b, *_, device = *x.shape, x.device
        model_mean, _, model_log_variance, x_start = self.p_mean_variance(x = x, t = t, text_cond = text_cond, self_cond = self_cond, clip_denoised = clip_denoised, cond_scale = cond_scale)
        if generator is None:
            noise = torch.randn_like(x)
        else:
            #noise = torch.randn_like(x)
            noise = torch.randn(x.size(), device=x.device, dtype=x.dtype, generator=generator)
        # no noise when t == 0
        nonzero_mask = (1 - (t == 0).float()).reshape(b, *((1,) * (len(x.shape) - 1)))
        pred = model_mean + nonzero_mask * (0.5 * model_log_variance).exp() * noise
        return pred, x_start

    @torch.no_grad()
    def p_sample_loop_ddpm(self, shape, text_cond, cond_scale = 1., generator=None):
        batch, device = shape[0], self.device

        if generator is None:
            image_embed = torch.randn(shape, device = device)
        else:
            image_embed = torch.randn(shape, device = device, generator=generator)
        x_start = None # for self-conditioning

        if self.init_image_embed_l2norm:
            image_embed = l2norm(image_embed) * self.image_embed_scale

        for i in tqdm(reversed(range(0, self.noise_scheduler.num_timesteps)), desc='sampling loop time step', total=self.noise_scheduler.num_timesteps, disable=True):
            times = torch.full((batch,), i, device = device, dtype = torch.long)

            self_cond = x_start if self.net.self_cond else None
            image_embed, x_start = self.p_sample(image_embed, times, text_cond = text_cond, self_cond = self_cond, cond_scale = cond_scale, 
                                                 generator=generator)

        if self.sampling_final_clamp_l2norm and self.predict_x_start:
            image_embed = self.l2norm_clamp_embed(image_embed)

        return image_embed

    def p_losses(self, image_embed, times, text_cond, noise = None):
        noise = default(noise, lambda: torch.randn_like(image_embed))

        image_embed_noisy = self.noise_scheduler.q_sample(x_start = image_embed, t = times, noise = noise)

        self_cond = None
        if self.net.self_cond and random.random() < 0.5:
            with torch.no_grad():
                self_cond = self.net(image_embed_noisy, times, **text_cond).detach()

        pred = self.net(
            image_embed_noisy,
            times,
            self_cond = self_cond,
            text_cond_drop_prob = self.text_cond_drop_prob,
            image_cond_drop_prob = self.image_cond_drop_prob,
            **text_cond
        )

        if self.predict_x_start and self.training_clamp_l2norm:
            pred = self.l2norm_clamp_embed(pred)

        if self.predict_v:
            target = self.noise_scheduler.calculate_v(image_embed, times, noise)
        elif self.predict_x_start:
            target = image_embed
        else:
            target = noise

        loss = self.noise_scheduler.loss_fn(pred, target)
        return loss, pred

    def forward(
        self,
        text = None,
        image = None,
        voxel = None,
        text_embed = None,      # allow for training on preprocessed CLIP text and image embeddings
        image_embed = None,
        text_encodings = None,  # as well as CLIP text encodings
        *args,
        **kwargs
    ):
        assert exists(text) ^ exists(text_embed) ^ exists(voxel), 'either text, text embedding, or voxel must be supplied'
        assert exists(image) ^ exists(image_embed), 'either image or image embedding must be supplied'
        assert not (self.condition_on_text_encodings and (not exists(text_encodings) and not exists(text))), 'text encodings must be present if you specified you wish to condition on it on initialization'

        if exists(voxel):
            assert exists(self.voxel2clip), 'voxel2clip must be trained if you wish to pass in voxels'
            assert not exists(text_embed), 'cannot pass in both text and voxels'
            text_embed = self.voxel2clip(voxel)

        if exists(image):
            image_embed, _ = self.clip.embed_image(image)

        # calculate text conditionings, based on what is passed in

        if exists(text):
            text_embed, text_encodings = self.clip.embed_text(text)

        text_cond = dict(text_embed = text_embed)

        if self.condition_on_text_encodings:
            assert exists(text_encodings), 'text encodings must be present for diffusion prior if specified'
            text_cond = {**text_cond, 'text_encodings': text_encodings}

        # timestep conditioning from ddpm

        batch, device = image_embed.shape[0], image_embed.device
        times = self.noise_scheduler.sample_random_times(batch)

        # scale image embed (Katherine)

        image_embed *= self.image_embed_scale

        # calculate forward loss

        loss, pred = self.p_losses(image_embed, times, text_cond = text_cond, *args, **kwargs)

        return loss, pred#, text_embed
   
    @staticmethod
    def from_pretrained(net_kwargs={}, prior_kwargs={}, voxel2clip_path=None, ckpt_dir='./checkpoints'):
        # "https://huggingface.co/nousr/conditioned-prior/raw/main/vit-l-14/aesthetic/prior_config.json"
        config_url = os.path.join(ckpt_dir, "prior_config.json")
        config = json.load(open(config_url))
        
        config['prior']['net']['max_text_len'] = 256
        config['prior']['net'].update(net_kwargs)
        # print('net_config', config['prior']['net'])
        net_config = DiffusionPriorNetworkConfig(**config['prior']['net'])

        kwargs = config['prior']
        kwargs.pop('clip')
        kwargs.pop('net')
        kwargs.update(prior_kwargs)
        # print('prior_config', kwargs)

        diffusion_prior_network = net_config.create()
        diffusion_prior = BrainDiffusionPriorOld(net=diffusion_prior_network, clip=None, **kwargs).to(torch.device('cpu'))
        
        # 'https://huggingface.co/nousr/conditioned-prior/resolve/main/vit-l-14/aesthetic/best.pth'
        ckpt_url = os.path.join(ckpt_dir, 'best.pth')
        ckpt = torch.load(ckpt_url, map_location=torch.device('cpu'))

        # Note these keys will be missing (maybe due to an update to the code since training):
        # "net.null_text_encodings", "net.null_text_embeds", "net.null_image_embed"
        # I don't think these get used if `cond_drop_prob = 0` though (which is the default here)
        diffusion_prior.load_state_dict(ckpt, strict=False)
        # keys = diffusion_prior.load_state_dict(ckpt, strict=False)
        # print("missing keys in prior checkpoint (probably ok)", keys.missing_keys)

        if voxel2clip_path:
            # load the voxel2clip weights
            checkpoint = torch.load(voxel2clip_path, map_location=torch.device('cpu'))
            
            state_dict = checkpoint['model_state_dict']
            for key in list(state_dict.keys()):
                if 'module.' in key:
                    state_dict[key.replace('module.', '')] = state_dict[key]
                    del state_dict[key]
            diffusion_prior.voxel2clip.load_state_dict(state_dict)
        
        return diffusion_prior
    
class BrainDiffusionPrior(DiffusionPrior):
    """ 
    Differences from original:
    - Allow for passing of generators to torch random functions
    - Option to include the voxel2clip model and pass voxels into forward method
    - Return predictions when computing loss
    - Load pretrained model from @nousr trained on LAION aesthetics
    """
    def __init__(self, *args, **kwargs):
        voxel2clip = kwargs.pop('voxel2clip', None)
        super().__init__(*args, **kwargs)
        self.voxel2clip = voxel2clip

    @torch.no_grad()
    def p_sample(self, x, t, text_cond = None, self_cond = None, clip_denoised = True, cond_scale = 1.,
                generator=None):
        b, *_, device = *x.shape, x.device
        model_mean, _, model_log_variance, x_start = self.p_mean_variance(x = x, t = t, text_cond = text_cond, self_cond = self_cond, clip_denoised = clip_denoised, cond_scale = cond_scale)
        if generator is None:
            noise = torch.randn_like(x)
        else:
            #noise = torch.randn_like(x)
            noise = torch.randn(x.size(), device=x.device, dtype=x.dtype, generator=generator)
        # no noise when t == 0
        nonzero_mask = (1 - (t == 0).float()).reshape(b, *((1,) * (len(x.shape) - 1)))
        pred = model_mean + nonzero_mask * (0.5 * model_log_variance).exp() * noise
        return pred, x_start

    @torch.no_grad()
    def p_sample_loop_ddpm(self, shape, text_cond, cond_scale = 1., generator=None):
        batch, device = shape[0], self.device

        if generator is None:
            image_embed = torch.randn(shape, device = device)
        else:
            image_embed = torch.randn(shape, device = device, generator=generator)
        x_start = None # for self-conditioning

        if self.init_image_embed_l2norm:
            image_embed = l2norm(image_embed) * self.image_embed_scale

        for i in tqdm(reversed(range(0, self.noise_scheduler.num_timesteps)), desc='sampling loop time step', total=self.noise_scheduler.num_timesteps, disable=True):
            times = torch.full((batch,), i, device = device, dtype = torch.long)

            self_cond = x_start if self.net.self_cond else None
            image_embed, x_start = self.p_sample(image_embed, times, text_cond = text_cond, self_cond = self_cond, cond_scale = cond_scale, 
                                                 generator=generator)

        if self.sampling_final_clamp_l2norm and self.predict_x_start:
            image_embed = self.l2norm_clamp_embed(image_embed)

        return image_embed

    def p_losses(self, image_embed, times, text_cond, noise = None):
        noise = default(noise, lambda: torch.randn_like(image_embed))

        image_embed_noisy = self.noise_scheduler.q_sample(x_start = image_embed, t = times, noise = noise)

        self_cond = None
        if self.net.self_cond and random.random() < 0.5:
            with torch.no_grad():
                self_cond = self.net(image_embed_noisy, times, **text_cond).detach()

        pred = self.net(
            image_embed_noisy,
            times,
            self_cond = self_cond,
            text_cond_drop_prob = self.text_cond_drop_prob,
            image_cond_drop_prob = self.image_cond_drop_prob,
            **text_cond
        )

        if self.predict_x_start and self.training_clamp_l2norm:
            pred = self.l2norm_clamp_embed(pred)

        if self.predict_v:
            target = self.noise_scheduler.calculate_v(image_embed, times, noise)
        elif self.predict_x_start:
            target = image_embed
        else:
            target = noise

        loss = self.noise_scheduler.loss_fn(pred, target)
        return loss, pred

    def forward(
        self,
        text = None,
        image = None,
        voxel = None,
        text_embed = None,      # allow for training on preprocessed CLIP text and image embeddings
        image_embed = None,
        text_encodings = None,  # as well as CLIP text encodings
        *args,
        **kwargs
    ):
        assert exists(text) ^ exists(text_embed) ^ exists(voxel), 'either text, text embedding, or voxel must be supplied'
        assert exists(image) ^ exists(image_embed), 'either image or image embedding must be supplied'
        assert not (self.condition_on_text_encodings and (not exists(text_encodings) and not exists(text))), 'text encodings must be present if you specified you wish to condition on it on initialization'

        if exists(voxel):
            assert exists(self.voxel2clip), 'voxel2clip must be trained if you wish to pass in voxels'
            assert not exists(text_embed), 'cannot pass in both text and voxels'
            if self.voxel2clip.use_projector:
                clip_voxels_mse, clip_voxels = self.voxel2clip(voxel)
                text_embed = clip_voxels_mse
            else:
                clip_voxels = self.voxel2clip(voxel)
                text_embed = clip_voxels_mse = clip_voxels
            # text_embed = self.voxel2clip(voxel)

        if exists(image):
            image_embed, _ = self.clip.embed_image(image)

        # calculate text conditionings, based on what is passed in

        if exists(text):
            text_embed, text_encodings = self.clip.embed_text(text)

        text_cond = dict(text_embed = text_embed)

        if self.condition_on_text_encodings:
            assert exists(text_encodings), 'text encodings must be present for diffusion prior if specified'
            text_cond = {**text_cond, 'text_encodings': text_encodings}

        # timestep conditioning from ddpm

        batch, device = image_embed.shape[0], image_embed.device
        times = self.noise_scheduler.sample_random_times(batch)

        # PS: I dont think we need this? also if uncommented this does in-place global variable change
        # scale image embed (Katherine)
        # image_embed *= self.image_embed_scale

        # calculate forward loss

        loss, pred = self.p_losses(image_embed*self.image_embed_scale, times, text_cond = text_cond, *args, **kwargs)
        
        # undo the scaling so we can directly use it for real mse loss and reconstruction
        return loss, pred
    
from diffusers.models.vae import Decoder
class Voxel2StableDiffusionModel(torch.nn.Module):
    def __init__(self, in_dim=15724, h=4096, n_blocks=4, use_cont=False, ups_mode='4x'):
        super().__init__()
        self.lin0 = nn.Sequential(
            nn.Linear(in_dim, h, bias=False),
            nn.LayerNorm(h),
            nn.SiLU(inplace=True),
            nn.Dropout(0.5),
        )

        self.mlp = nn.ModuleList([
            nn.Sequential(
                nn.Linear(h, h, bias=False),
                nn.LayerNorm(h),
                nn.SiLU(inplace=True),
                nn.Dropout(0.25)
            ) for _ in range(n_blocks)
        ])
        self.ups_mode = ups_mode
        if ups_mode=='4x':
            self.lin1 = nn.Linear(h, 16384, bias=False)
            self.norm = nn.GroupNorm(1, 64)
            
            self.upsampler = Decoder(
                in_channels=64,
                out_channels=4,
                up_block_types=["UpDecoderBlock2D","UpDecoderBlock2D","UpDecoderBlock2D"],
                block_out_channels=[64, 128, 256],
                layers_per_block=1,
            )
<<<<<<< HEAD
=======

            if use_cont:
                self.maps_projector = nn.Sequential(
                    nn.Conv2d(64, 512, 1, bias=False),
                    nn.GroupNorm(1,512),
                    nn.ReLU(True),
                    nn.Conv2d(512, 512, 1, bias=False),
                    nn.GroupNorm(1,512),
                    nn.ReLU(True),
                    nn.Conv2d(512, 512, 1, bias=True),
                )
            else:
                self.maps_projector = nn.Identity()
        
        if ups_mode=='8x':  # prev best
            self.lin1 = nn.Linear(h, 16384, bias=False)
            self.norm = nn.GroupNorm(1, 256)
            
            self.upsampler = Decoder(
                in_channels=256,
                out_channels=4,
                up_block_types=["UpDecoderBlock2D","UpDecoderBlock2D","UpDecoderBlock2D","UpDecoderBlock2D"],
                block_out_channels=[64, 128, 256, 256],
                layers_per_block=1,
            )
            self.maps_projector = nn.Identity()
        
        if ups_mode=='16x':
            self.lin1 = nn.Linear(h, 8192, bias=False)
            self.norm = nn.GroupNorm(1, 512)
            
            self.upsampler = Decoder(
                in_channels=512,
                out_channels=4,
                up_block_types=["UpDecoderBlock2D","UpDecoderBlock2D","UpDecoderBlock2D","UpDecoderBlock2D", "UpDecoderBlock2D"],
                block_out_channels=[64, 128, 256, 256, 512],
                layers_per_block=1,
            )
            self.maps_projector = nn.Identity()


        # self.register_parameter('queries', nn.Parameter(torch.randn(1, 256, 512) * 0.044))
        # self.transformer = nn.TransformerDecoder(
        #     nn.TransformerDecoderLayer(d_model=512, nhead=8, norm_first=True,
        #                                 dim_feedforward=1024, activation=F.gelu,
        #                                 batch_first=True, dropout=0.25),
        #     num_layers=n_blocks
        # )
>>>>>>> 689259dd

            if use_cont:
                self.maps_projector = nn.Sequential(
                    nn.Conv2d(64, 512, 1, bias=False),
                    nn.GroupNorm(1,512),
                    nn.ReLU(True),
                    nn.Conv2d(512, 512, 1, bias=False),
                    nn.GroupNorm(1,512),
                    nn.ReLU(True),
                    nn.Conv2d(512, 512, 1, bias=True),
                )
            else:
                self.maps_projector = nn.Identity()
        
<<<<<<< HEAD
        if ups_mode=='8x':  # prev best
            self.lin1 = nn.Linear(h, 16384, bias=False)
            self.norm = nn.GroupNorm(1, 256)
            
            self.upsampler = Decoder(
                in_channels=256,
                out_channels=4,
                up_block_types=["UpDecoderBlock2D","UpDecoderBlock2D","UpDecoderBlock2D","UpDecoderBlock2D"],
                block_out_channels=[64, 128, 256, 256],
                layers_per_block=1,
            )
            self.maps_projector = nn.Identity()
        
        if ups_mode=='16x':
            self.lin1 = nn.Linear(h, 8192, bias=False)
            self.norm = nn.GroupNorm(1, 512)
            
            self.upsampler = Decoder(
                in_channels=512,
                out_channels=4,
                up_block_types=["UpDecoderBlock2D","UpDecoderBlock2D","UpDecoderBlock2D","UpDecoderBlock2D", "UpDecoderBlock2D"],
                block_out_channels=[64, 128, 256, 256, 512],
                layers_per_block=1,
=======
        # if use_cont:
        #     self.maps_projector = nn.Sequential(
        #         nn.LayerNorm(512),
        #         nn.Linear(512, 512),
        #         nn.LayerNorm(512),
        #         nn.ReLU(True),
        #         nn.Linear(512, 512),
        #         nn.LayerNorm(512),
        #         nn.ReLU(True),
        #         nn.Linear(512, 512)
        #     )
        # else:
        #     self.maps_projector = nn.Identity()

        # self.upsampler = nn.Sequential(
        #     nn.GroupNorm(1, 32),
        #     nn.SiLU(inplace=True),
        #     nn.Conv2d(32, 320, 3, padding=1),
        #     nn.GroupNorm(32, 320),
        #     nn.SiLU(inplace=True),
        #     nn.Conv2d(320, 320, 3, padding=1),
        #     nn.GroupNorm(32, 320),
        #     nn.SiLU(inplace=True),
        #     nn.Conv2d(320, 4, 3, padding=1)
        # )

    def forward(self, x, return_transformer_feats=False):
        x = self.lin0(x)
        residual = x
        for res_block in self.mlp:
            x = res_block(x)
            x = x + residual
            residual = x
        x = x.reshape(len(x), -1)
        x = self.lin1(x)  # bs, 4096

        if self.ups_mode == '4x':
            side = 16
        if self.ups_mode == '8x':
            side = 8
        if self.ups_mode == '16x':
            side = 4
        
        # decoder
        x = self.norm(x.reshape(x.shape[0], -1, side, side).contiguous())
        if return_transformer_feats:
            return self.upsampler(x), self.maps_projector(x).flatten(2).permute(0,2,1)
        return self.upsampler(x)


        # # # x = x.reshape(x.shape[0], -1, 8, 8).contiguous()  # bs, 64, 8, 8
        # # x = x.reshape(x.shape[0], -1, 64, 64).contiguous()
        # # return self.upsampler(x)

        # # decoder
        # x = self.norm(x.reshape(x.shape[0], 32, 512))
        # preds = self.transformer(self.queries.expand(x.shape[0], -1, -1), x)
        # sd_embeds = preds.permute(0,2,1).reshape(-1, 512, 16, 16)
        # sd_embeds = F.pixel_shuffle(sd_embeds, 4)  # bs, 32, 32, 32

        # # contrastive
        # if return_transformer_feats:
        #     return self.upsampler(sd_embeds), self.maps_projector(preds)
        
        # return self.upsampler(sd_embeds)

class Voxel2StableDiffusionContModel(torch.nn.Module):
    def __init__(self, in_dim=15724, h=4096, n_blocks=4, use_cont=True):
        super().__init__()
        self.lin0 = nn.Sequential(
            nn.Linear(in_dim, h, bias=False),
            nn.LayerNorm(h),
            nn.SiLU(inplace=True),
            nn.Dropout(0.5),
        )

        self.mlp = nn.ModuleList([
            nn.Sequential(
                nn.Linear(h, h, bias=False),
                nn.LayerNorm(h),
                nn.SiLU(inplace=True),
                nn.Dropout(0.25)
            ) for _ in range(n_blocks)
        ])
        self.lin1 = nn.Linear(h, 16384, bias=False)
        self.norm = nn.LayerNorm(512)

        self.register_parameter('queries', nn.Parameter(torch.randn(1, 64, 512)))
        self.transformer = nn.TransformerDecoder(
            nn.TransformerDecoderLayer(d_model=512, nhead=8, 
                                        dim_feedforward=1024, 
                                        batch_first=True, dropout=0.25),
            num_layers=n_blocks
        )

        if use_cont:
            self.maps_projector = nn.Sequential(
                nn.LayerNorm(512),
                nn.Linear(512, 512),
                nn.LayerNorm(512),
                nn.ReLU(True),
                nn.Linear(512, 512),
                nn.LayerNorm(512),
                nn.ReLU(True),
                nn.Linear(512, 512)
>>>>>>> 689259dd
            )
            self.maps_projector = nn.Identity()

    def forward(self, x, return_transformer_feats=False):
        x = self.lin0(x)
        residual = x
        for res_block in self.mlp:
            x = res_block(x)
            x = x + residual
            residual = x
        x = x.reshape(len(x), -1)
        x = self.lin1(x)  # bs, 4096

        if self.ups_mode == '4x':
            side = 16
        if self.ups_mode == '8x':
            side = 8
        if self.ups_mode == '16x':
            side = 4
        
        # decoder
        x = self.norm(x.reshape(x.shape[0], -1, side, side).contiguous())
        if return_transformer_feats:
            return self.upsampler(x), self.maps_projector(x).flatten(2).permute(0,2,1)
        return self.upsampler(x)
    
class VersatileDiffusionPriorNetwork(nn.Module):
    def __init__(
        self,
        dim,
        num_timesteps = None,
        num_time_embeds = 1,
        # num_image_embeds = 1,
        # num_brain_embeds = 1,
        num_tokens = 257,
        causal = True,
        learned_query_mode = 'none',
        **kwargs
    ):
        super().__init__()
        self.dim = dim
        self.num_time_embeds = num_time_embeds
        self.continuous_embedded_time = not exists(num_timesteps)
        self.learned_query_mode = learned_query_mode

        self.to_time_embeds = nn.Sequential(
            nn.Embedding(num_timesteps, dim * num_time_embeds) if exists(num_timesteps) else nn.Sequential(SinusoidalPosEmb(dim), MLP(dim, dim * num_time_embeds)), # also offer a continuous version of timestep embeddings, with a 2 layer MLP
            Rearrange('b (n d) -> b n d', n = num_time_embeds)
        )

        if self.learned_query_mode == 'token':
            self.learned_query = nn.Parameter(torch.randn(num_tokens, dim))
        if self.learned_query_mode == 'pos_emb':
            scale = dim ** -0.5
            self.learned_query = nn.Parameter(torch.randn(num_tokens, dim) * scale)
        if self.learned_query_mode == 'all_pos_emb':
            scale = dim ** -0.5
            self.learned_query = nn.Parameter(torch.randn(num_tokens*2+1, dim) * scale)
        self.causal_transformer = FlaggedCausalTransformer(dim = dim, causal=causal, **kwargs)

        self.null_brain_embeds = nn.Parameter(torch.randn(num_tokens, dim))
        self.null_image_embed = nn.Parameter(torch.randn(num_tokens, dim))

        self.num_tokens = num_tokens
        self.self_cond = False

    def forward_with_cond_scale(
        self,
        *args,
        cond_scale = 1.,
        **kwargs
    ):
        logits = self.forward(*args, **kwargs)

        if cond_scale == 1:
            return logits

        null_logits = self.forward(*args, brain_cond_drop_prob = 1., image_cond_drop_prob = 1, **kwargs)
        return null_logits + (logits - null_logits) * cond_scale

    def forward(
        self,
        image_embed,
        diffusion_timesteps,
        *,
        self_cond=None,
        brain_embed=None,
        text_embed=None,
        brain_cond_drop_prob = 0.,
        text_cond_drop_prob = None,
        image_cond_drop_prob = 0.
    ):
        if text_embed is not None:
            brain_embed = text_embed
        if text_cond_drop_prob is not None:
            brain_cond_drop_prob = text_cond_drop_prob
        
        image_embed = image_embed.view(len(image_embed),-1,768)
        # text_embed = text_embed.view(len(text_embed),-1,768)
        brain_embed = brain_embed.view(len(brain_embed),-1,768)
        # print(*image_embed.shape)
        # print(*image_embed.shape, image_embed.device, image_embed.dtype)
        
        batch, _, dim, device, dtype = *image_embed.shape, image_embed.device, image_embed.dtype
        # num_time_embeds, num_image_embeds, num_brain_embeds = self.num_time_embeds, self.num_image_embeds, self.num_brain_embeds
        
        # classifier free guidance masks
        brain_keep_mask = prob_mask_like((batch,), 1 - brain_cond_drop_prob, device = device)
        brain_keep_mask = rearrange(brain_keep_mask, 'b -> b 1 1')

        image_keep_mask = prob_mask_like((batch,), 1 - image_cond_drop_prob, device = device)
        image_keep_mask = rearrange(image_keep_mask, 'b -> b 1 1')

        # mask out brain embeddings with null brain embeddings

        # import pdb; pdb.set_trace()
        null_brain_embeds = self.null_brain_embeds.to(brain_embed.dtype)
        brain_embed = torch.where(
            brain_keep_mask,
            brain_embed,
            null_brain_embeds[None]
        )

        # mask out image embeddings with null image embeddings
        null_image_embed = self.null_image_embed.to(image_embed.dtype)
        image_embed = torch.where(
            image_keep_mask,
            image_embed,
            null_image_embed[None]
        )

        # whether brain embedding is used for conditioning depends on whether brain encodings are available for attention (for classifier free guidance, even though it seems from the paper it was not used in the prior ddpm, as the objective is different)
        # but let's just do it right
        if self.continuous_embedded_time:
            # if continuous cast to flat, else keep int for indexing embeddings
            diffusion_timesteps = diffusion_timesteps.type(dtype)
        time_embed = self.to_time_embeds(diffusion_timesteps)

        if self.learned_query_mode == 'token':
            learned_queries = repeat(self.learned_query, 'n d -> b n d', b = batch)
        elif self.learned_query_mode == 'pos_emb':
            pos_embs = repeat(self.learned_query, 'n d -> b n d', b = batch)
            image_embed = image_embed + pos_embs
            learned_queries = torch.empty((batch, 0, dim), device=brain_embed.device)
        elif self.learned_query_mode == 'all_pos_emb':
            pos_embs = repeat(self.learned_query, 'n d -> b n d', b = batch)
            learned_queries = torch.empty((batch, 0, dim), device=brain_embed.device)
        else:
            learned_queries = torch.empty((batch, 0, dim), device=brain_embed.device)
        
        tokens = torch.cat((
            brain_embed,  # 257
            time_embed,  # 1
            image_embed,  # 257
            learned_queries  # 257
        ), dim = -2)
        if self.learned_query_mode == 'all_pos_emb':
            tokens = tokens + pos_embs

        # attend
        tokens = self.causal_transformer(tokens)

        # get learned query, which should predict the image embedding (per DDPM timestep)
        pred_image_embed = tokens[..., -self.num_tokens:, :]

        return pred_image_embed

class FlaggedCausalTransformer(nn.Module):
    def __init__(
        self,
        *,
        dim,
        depth,
        dim_head = 64,
        heads = 8,
        ff_mult = 4,
        norm_in = False,
        norm_out = True,
        attn_dropout = 0.,
        ff_dropout = 0.,
        final_proj = True,
        normformer = False,
        rotary_emb = True,
        causal=True
    ):
        super().__init__()
        self.init_norm = LayerNorm(dim) if norm_in else nn.Identity() # from latest BLOOM model and Yandex's YaLM

        self.rel_pos_bias = RelPosBias(heads = heads)

        rotary_emb = RotaryEmbedding(dim = min(32, dim_head)) if rotary_emb else None

        self.layers = nn.ModuleList([])
        for _ in range(depth):
            self.layers.append(nn.ModuleList([
                Attention(dim = dim, causal = causal, dim_head = dim_head, heads = heads, dropout = attn_dropout, rotary_emb = rotary_emb),
                FeedForward(dim = dim, mult = ff_mult, dropout = ff_dropout, post_activation_norm = normformer)
            ]))

        self.norm = LayerNorm(dim, stable = True) if norm_out else nn.Identity()  # unclear in paper whether they projected after the classic layer norm for the final denoised image embedding, or just had the transformer output it directly: plan on offering both options
        self.project_out = nn.Linear(dim, dim, bias = False) if final_proj else nn.Identity()

    def forward(self, x):
        n, device = x.shape[1], x.device

        x = self.init_norm(x)

        attn_bias = self.rel_pos_bias(n, n + 1, device = device)

        for attn, ff in self.layers:
            x = attn(x, attn_bias = attn_bias) + x
            x = ff(x) + x

        out = self.norm(x)
        return self.project_out(out)<|MERGE_RESOLUTION|>--- conflicted
+++ resolved
@@ -579,8 +579,6 @@
                 block_out_channels=[64, 128, 256],
                 layers_per_block=1,
             )
-<<<<<<< HEAD
-=======
 
             if use_cont:
                 self.maps_projector = nn.Sequential(
@@ -621,16 +619,6 @@
             )
             self.maps_projector = nn.Identity()
 
-
-        # self.register_parameter('queries', nn.Parameter(torch.randn(1, 256, 512) * 0.044))
-        # self.transformer = nn.TransformerDecoder(
-        #     nn.TransformerDecoderLayer(d_model=512, nhead=8, norm_first=True,
-        #                                 dim_feedforward=1024, activation=F.gelu,
-        #                                 batch_first=True, dropout=0.25),
-        #     num_layers=n_blocks
-        # )
->>>>>>> 689259dd
-
             if use_cont:
                 self.maps_projector = nn.Sequential(
                     nn.Conv2d(64, 512, 1, bias=False),
@@ -643,140 +631,6 @@
                 )
             else:
                 self.maps_projector = nn.Identity()
-        
-<<<<<<< HEAD
-        if ups_mode=='8x':  # prev best
-            self.lin1 = nn.Linear(h, 16384, bias=False)
-            self.norm = nn.GroupNorm(1, 256)
-            
-            self.upsampler = Decoder(
-                in_channels=256,
-                out_channels=4,
-                up_block_types=["UpDecoderBlock2D","UpDecoderBlock2D","UpDecoderBlock2D","UpDecoderBlock2D"],
-                block_out_channels=[64, 128, 256, 256],
-                layers_per_block=1,
-            )
-            self.maps_projector = nn.Identity()
-        
-        if ups_mode=='16x':
-            self.lin1 = nn.Linear(h, 8192, bias=False)
-            self.norm = nn.GroupNorm(1, 512)
-            
-            self.upsampler = Decoder(
-                in_channels=512,
-                out_channels=4,
-                up_block_types=["UpDecoderBlock2D","UpDecoderBlock2D","UpDecoderBlock2D","UpDecoderBlock2D", "UpDecoderBlock2D"],
-                block_out_channels=[64, 128, 256, 256, 512],
-                layers_per_block=1,
-=======
-        # if use_cont:
-        #     self.maps_projector = nn.Sequential(
-        #         nn.LayerNorm(512),
-        #         nn.Linear(512, 512),
-        #         nn.LayerNorm(512),
-        #         nn.ReLU(True),
-        #         nn.Linear(512, 512),
-        #         nn.LayerNorm(512),
-        #         nn.ReLU(True),
-        #         nn.Linear(512, 512)
-        #     )
-        # else:
-        #     self.maps_projector = nn.Identity()
-
-        # self.upsampler = nn.Sequential(
-        #     nn.GroupNorm(1, 32),
-        #     nn.SiLU(inplace=True),
-        #     nn.Conv2d(32, 320, 3, padding=1),
-        #     nn.GroupNorm(32, 320),
-        #     nn.SiLU(inplace=True),
-        #     nn.Conv2d(320, 320, 3, padding=1),
-        #     nn.GroupNorm(32, 320),
-        #     nn.SiLU(inplace=True),
-        #     nn.Conv2d(320, 4, 3, padding=1)
-        # )
-
-    def forward(self, x, return_transformer_feats=False):
-        x = self.lin0(x)
-        residual = x
-        for res_block in self.mlp:
-            x = res_block(x)
-            x = x + residual
-            residual = x
-        x = x.reshape(len(x), -1)
-        x = self.lin1(x)  # bs, 4096
-
-        if self.ups_mode == '4x':
-            side = 16
-        if self.ups_mode == '8x':
-            side = 8
-        if self.ups_mode == '16x':
-            side = 4
-        
-        # decoder
-        x = self.norm(x.reshape(x.shape[0], -1, side, side).contiguous())
-        if return_transformer_feats:
-            return self.upsampler(x), self.maps_projector(x).flatten(2).permute(0,2,1)
-        return self.upsampler(x)
-
-
-        # # # x = x.reshape(x.shape[0], -1, 8, 8).contiguous()  # bs, 64, 8, 8
-        # # x = x.reshape(x.shape[0], -1, 64, 64).contiguous()
-        # # return self.upsampler(x)
-
-        # # decoder
-        # x = self.norm(x.reshape(x.shape[0], 32, 512))
-        # preds = self.transformer(self.queries.expand(x.shape[0], -1, -1), x)
-        # sd_embeds = preds.permute(0,2,1).reshape(-1, 512, 16, 16)
-        # sd_embeds = F.pixel_shuffle(sd_embeds, 4)  # bs, 32, 32, 32
-
-        # # contrastive
-        # if return_transformer_feats:
-        #     return self.upsampler(sd_embeds), self.maps_projector(preds)
-        
-        # return self.upsampler(sd_embeds)
-
-class Voxel2StableDiffusionContModel(torch.nn.Module):
-    def __init__(self, in_dim=15724, h=4096, n_blocks=4, use_cont=True):
-        super().__init__()
-        self.lin0 = nn.Sequential(
-            nn.Linear(in_dim, h, bias=False),
-            nn.LayerNorm(h),
-            nn.SiLU(inplace=True),
-            nn.Dropout(0.5),
-        )
-
-        self.mlp = nn.ModuleList([
-            nn.Sequential(
-                nn.Linear(h, h, bias=False),
-                nn.LayerNorm(h),
-                nn.SiLU(inplace=True),
-                nn.Dropout(0.25)
-            ) for _ in range(n_blocks)
-        ])
-        self.lin1 = nn.Linear(h, 16384, bias=False)
-        self.norm = nn.LayerNorm(512)
-
-        self.register_parameter('queries', nn.Parameter(torch.randn(1, 64, 512)))
-        self.transformer = nn.TransformerDecoder(
-            nn.TransformerDecoderLayer(d_model=512, nhead=8, 
-                                        dim_feedforward=1024, 
-                                        batch_first=True, dropout=0.25),
-            num_layers=n_blocks
-        )
-
-        if use_cont:
-            self.maps_projector = nn.Sequential(
-                nn.LayerNorm(512),
-                nn.Linear(512, 512),
-                nn.LayerNorm(512),
-                nn.ReLU(True),
-                nn.Linear(512, 512),
-                nn.LayerNorm(512),
-                nn.ReLU(True),
-                nn.Linear(512, 512)
->>>>>>> 689259dd
-            )
-            self.maps_projector = nn.Identity()
 
     def forward(self, x, return_transformer_feats=False):
         x = self.lin0(x)
