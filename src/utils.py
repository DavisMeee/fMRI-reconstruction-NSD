--- conflicted
+++ resolved
@@ -519,7 +519,6 @@
 
     return grids, fid
 
-<<<<<<< HEAD
 def save_ckpt(model, optimizer, losses, val_losses, lrs, epoch, tag, outdir):
         ckpt_path = os.path.join(outdir, f'ckpt-{tag}.pth')
         print(f'saving {ckpt_path}')
@@ -543,7 +542,7 @@
 
 def cosine_anneal(start, end, steps):
     return end + (start - end)/2 * (1 + torch.cos(torch.pi*torch.arange(steps)/(steps-1)))
-=======
+
 # below is alternative to sample_images that can also handle img2img reference
 @torch.no_grad()
 def reconstruct_from_clip(
@@ -703,5 +702,4 @@
             ax[im][i].imshow(torch_to_Image(recon))
         for i in range(num_xaxis_subplots):
             ax[im][i].axis('off')
-    return fig
->>>>>>> 47d7838f
+    return fig