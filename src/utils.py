import numpy as np
from torchvision import transforms
import torch
import torch.nn as nn
import torch.nn.functional as F
import PIL
from PIL import Image
import random
import os
import matplotlib.pyplot as plt
import pandas as pd
import math
import webdataset as wds
import json
<<<<<<< HEAD
import requests
import io
from urllib.request import Request, urlopen
import socket
from clip_retrieval.clip_client import ClipClient
import time 
import braceexpand
from models import Clipper,OpenClipper
=======
from torchmetrics.image.fid import FrechetInceptionDistance
import traceback
import braceexpand
>>>>>>> 689259dd

device = torch.device('cuda' if torch.cuda.is_available() else 'cpu')

def is_interactive():
    import __main__ as main
    return not hasattr(main, '__file__')

def seed_everything(seed=0, cudnn_deterministic=True):
    random.seed(seed)
    os.environ['PYTHONHASHSEED'] = str(seed)
    np.random.seed(seed)
    torch.manual_seed(seed)
    torch.cuda.manual_seed(seed)
    torch.cuda.manual_seed_all(seed)
    if cudnn_deterministic:
        torch.backends.cudnn.deterministic = True
    else:
        ## needs to be False to use conv3D
        print('Note: not using cudnn.deterministic')

def np_to_Image(x):
    if x.ndim==4:
        x=x[0]
    return PIL.Image.fromarray((x.transpose(1, 2, 0)*127.5+128).clip(0,255).astype('uint8'))

def torch_to_Image(x):
    if x.ndim==4:
        x=x[0]
    return transforms.ToPILImage()(x)

def Image_to_torch(x):
    try:
        x = (transforms.ToTensor()(x)[:3].unsqueeze(0)-.5)/.5
    except:
        x = (transforms.ToTensor()(x[0])[:3].unsqueeze(0)-.5)/.5
    return x

def torch_to_matplotlib(x,device=device):
    if torch.mean(x)>10:
        x = (x.permute(0, 2, 3, 1)).clamp(0, 255).to(torch.uint8)
    else:
        x = (x.permute(0, 2, 3, 1) * 255).clamp(0, 255).to(torch.uint8)
    if device=='cpu':
        return x[0]
    else:
        return x.cpu().numpy()[0]

def pairwise_cosine_similarity(A, B, dim=1, eps=1e-8):
    #https://stackoverflow.com/questions/67199317/pytorch-cosine-similarity-nxn-elements
    numerator = A @ B.T
    A_l2 = torch.mul(A, A).sum(axis=dim)
    B_l2 = torch.mul(B, B).sum(axis=dim)
    denominator = torch.max(torch.sqrt(torch.outer(A_l2, B_l2)), torch.tensor(eps))
    return torch.div(numerator, denominator)

def batchwise_pearson_correlation(Z, B):
    # Calculate means
    Z_mean = torch.mean(Z, dim=1, keepdim=True)
    B_mean = torch.mean(B, dim=1, keepdim=True)

    # Subtract means
    Z_centered = Z - Z_mean
    B_centered = B - B_mean

    # Calculate Pearson correlation coefficient
    numerator = Z_centered @ B_centered.T
    Z_centered_norm = torch.linalg.norm(Z_centered, dim=1, keepdim=True)
    B_centered_norm = torch.linalg.norm(B_centered, dim=1, keepdim=True)
    denominator = Z_centered_norm @ B_centered_norm.T

    pearson_correlation = (numerator / denominator)
    return pearson_correlation

def batchwise_cosine_similarity(Z,B):
    # https://www.h4pz.co/blog/2021/4/2/batch-cosine-similarity-in-pytorch-or-numpy-jax-cupy-etc
    B = B.T
    Z_norm = torch.linalg.norm(Z, dim=1, keepdim=True)  # Size (n, 1).
    B_norm = torch.linalg.norm(B, dim=0, keepdim=True)  # Size (1, b).
    cosine_similarity = ((Z @ B) / (Z_norm @ B_norm)).T
    return cosine_similarity

def topk(similarities,labels,k=5):
    if k > similarities.shape[0]:
        k = similarities.shape[0]
    topsum=0
    for i in range(k):
        topsum += torch.sum(torch.argsort(similarities,axis=1)[:,-(i+1)] == labels)/len(labels)
    return topsum

def soft_clip_loss(preds, targs, temp=0.125):
    clip_clip = (targs @ targs.T)/temp
    brain_clip = (preds @ targs.T)/temp
    
    loss1 = -(brain_clip.log_softmax(-1) * clip_clip.softmax(-1)).sum(-1).mean()
    loss2 = -(brain_clip.T.log_softmax(-1) * clip_clip.softmax(-1)).sum(-1).mean()
    
    loss = (loss1 + loss2)/2
    return loss

def mixco(voxels, beta=0.15, s_thresh=0.5):
    perm = torch.randperm(voxels.shape[0])
    voxels_shuffle = voxels[perm].to(voxels.device,dtype=voxels.dtype)
    betas = torch.distributions.Beta(beta, beta).sample([voxels.shape[0]]).to(voxels.device,dtype=voxels.dtype)
    select = (torch.rand(voxels.shape[0]) <= s_thresh).to(voxels.device)
    betas_shape = [-1] + [1]*(len(voxels.shape)-1)
    voxels[select] = voxels[select] * betas[select].reshape(*betas_shape) + \
        voxels_shuffle[select] * (1 - betas[select]).reshape(*betas_shape)
    betas[~select] = 1
    return voxels, perm, betas, select

def mixco_clip_target(clip_target, perm, select, betas):
    clip_target_shuffle = clip_target[perm]
    clip_target[select] = clip_target[select] * betas[select].reshape(-1, 1) + \
        clip_target_shuffle[select] * (1 - betas[select]).reshape(-1, 1)
    return clip_target

def mixco_nce(preds, targs, temp=0.1, perm=None, betas=None, select=None, distributed=False, 
              accelerator=None, local_rank=None, bidirectional=True):
    brain_clip = (preds @ targs.T)/temp
    
    if perm is not None and betas is not None and select is not None:
        probs = torch.diag(betas)
        probs[torch.arange(preds.shape[0]).to(preds.device), perm] = 1 - betas

        loss = -(brain_clip.log_softmax(-1) * probs).sum(-1).mean()
        if bidirectional:
            loss2 = -(brain_clip.T.log_softmax(-1) * probs.T).sum(-1).mean()
            loss = (loss + loss2)/2
        return loss
    else:
        loss =  F.cross_entropy(brain_clip, torch.arange(brain_clip.shape[0]).to(brain_clip.device))
        if bidirectional:
            loss2 = F.cross_entropy(brain_clip.T, torch.arange(brain_clip.shape[0]).to(brain_clip.device))
            loss = (loss + loss2)/2
        return loss

def count_params(model):
    total = sum(p.numel() for p in model.parameters())
    trainable = sum(p.numel() for p in model.parameters() if p.requires_grad)
    print('param counts:\n{:,} total\n{:,} trainable'.format(total, trainable))

def image_grid(imgs, rows, cols):
    w, h = imgs[0].size
    grid = PIL.Image.new('RGB', size=(cols*w, rows*h))
    for i, img in enumerate(imgs):
        grid.paste(img, box=(i%cols*w, i//cols*h))
    return grid

def get_huggingface_urls(commit='main',subj=1):
    base_url = "https://huggingface.co/datasets/pscotti/naturalscenesdataset/resolve/"
    train_url = base_url + commit + f"/webdataset_avg_split/train/train_subj0{subj}_" + "{0..17}.tar"
    val_url = base_url + commit + f"/webdataset_avg_split/val/val_subj0{subj}_0.tar"
    test_url = base_url + commit + f"/webdataset_avg_split/test/test_subj0{subj}_" + "{0..1}.tar"
    return train_url, val_url, test_url
    
def check_loss(loss):
    if loss.isnan().any():
        raise ValueError('NaN loss')
        
def _check_whether_images_are_identical(image1, image2):
    pil_image1 = transforms.ToPILImage()(image1)
    pil_image2 = transforms.ToPILImage()(image2)

    SIMILARITY_THRESHOLD = 90

    image_hash1 = phash(pil_image1, hash_size=16)
    image_hash2 = phash(pil_image2, hash_size=16)

    return (image_hash1 - image_hash2) < SIMILARITY_THRESHOLD

def get_dataloaders(
    batch_size,
    image_var='images',
    num_devices=None,
    num_workers=None,
    train_url=None,
    val_url=None,
    meta_url=None,
    num_train=None,
    num_val=None,
    cache_dir="/tmp/wds-cache",
<<<<<<< HEAD
=======
    n_cache_recs=0,
>>>>>>> 689259dd
    seed=0,
    voxels_key="nsdgeneral.npy",
    val_batch_size=None,
    to_tuple=["voxels", "images", "trial"],
    local_rank=0,
<<<<<<< HEAD
    world_size=1,
    subj=1,
):
    print("Getting dataloaders...")
    assert image_var == 'images'
    
    def my_split_by_node(urls):
        return urls
    
    train_url = list(braceexpand.braceexpand(train_url))
    val_url = list(braceexpand.braceexpand(val_url))
    if not os.path.exists(train_url[0]):
        # we will default to downloading from huggingface urls if data_path does not exist
        print("downloading NSD from huggingface...")
        os.makedirs(cache_dir,exist_ok=True)
        
        train_url, val_url, test_url = get_huggingface_urls("main",subj)
        train_url = list(braceexpand.braceexpand(train_url))
        val_url = list(braceexpand.braceexpand(val_url))
        test_url = list(braceexpand.braceexpand(test_url))
        
        from tqdm import tqdm
        for url in tqdm(train_url):
            destination = cache_dir + "/" + url.rsplit('/', 1)[-1]
            print(f"\nDownloading {url} to {destination}...")
            response = requests.get(url)
            response.raise_for_status()
            with open(destination, 'wb') as file:
                file.write(response.content)
                
        for url in tqdm(val_url):
            destination = cache_dir + "/" + url.rsplit('/', 1)[-1]
            print(f"\nDownloading {url} to {destination}...")
            response = requests.get(url)
            response.raise_for_status()
            with open(destination, 'wb') as file:
                file.write(response.content)
                
        for url in tqdm(test_url):
            destination = cache_dir + "/" + url.rsplit('/', 1)[-1]
            print(f"\nDownloading {url} to {destination}...")
            response = requests.get(url)
            response.raise_for_status()
            with open(destination, 'wb') as file:
                file.write(response.content)
=======
):
    if local_rank==0: print("Getting dataloaders...")
    assert image_var == 'images'

    train_url_hf, val_url_hf = get_huggingface_urls()
    # default to huggingface urls if not specified
    if train_url is None:
        train_url = train_url_hf
    if val_url is None:
        val_url = val_url_hf
>>>>>>> 689259dd

    if num_devices is None:
        num_devices = torch.cuda.device_count()
    
    if num_workers is None:
        num_workers = num_devices
    
<<<<<<< HEAD
    if num_train is None:
        metadata = json.load(open(meta_url))
        num_train = metadata['totals']['train']
    if num_val is None:
        metadata = json.load(open(meta_url))
        num_val = metadata['totals']['val']
=======
    if meta_url is None:
        # for commits up to 9947586218b6b7c8cab804009ddca5045249a38d
        if num_train is None:
            num_train = 24983
        if num_val is None:
            num_val = 492
    else:
        metadata = json.load(open(meta_url))
        if num_train is None:
            num_train = metadata['totals']['train']
        if num_val is None:
            num_val = metadata['totals']['val']
        
>>>>>>> 689259dd

    if val_batch_size is None:
        val_batch_size = batch_size
        
    global_batch_size = batch_size * num_devices
    num_batches = math.floor(num_train / global_batch_size)
    num_worker_batches = math.floor(num_batches / num_workers)
    if num_worker_batches == 0: num_worker_batches = 1
    
<<<<<<< HEAD
    print("\nnum_train",num_train)
    print("global_batch_size",global_batch_size)
    print("batch_size",batch_size)
    print("num_workers",num_workers)
    print("num_batches",num_batches)
    print("num_worker_batches", num_worker_batches)
    
    # train_url = train_url[local_rank:world_size]
    train_data = wds.WebDataset(train_url, resampled=True, cache_dir=cache_dir, nodesplitter=my_split_by_node)\
        .shuffle(500, initial=500, rng=random.Random(42))\
        .decode("torch")\
        .rename(images="jpg;png", voxels=voxels_key, trial="trial.npy", coco="coco73k.npy", reps="num_uniques.npy")\
        .to_tuple(*to_tuple)\
        .batched(batch_size, partial=True)\
        .with_epoch(num_worker_batches)
    
    train_dl = torch.utils.data.DataLoader(train_data, batch_size=None, num_workers=1, shuffle=False)

    # Validation 
    # should be deterministic, no shuffling!    
    num_batches = math.floor(num_val / global_batch_size)
    num_worker_batches = math.floor(num_batches / num_workers)
    if num_worker_batches == 0: num_worker_batches = 1
    
    print("\nnum_val",num_val)
    print("val_num_batches",num_batches)
    print("val_batch_size",val_batch_size)
    
    val_data = wds.WebDataset(val_url, resampled=False, cache_dir=cache_dir, nodesplitter=my_split_by_node)\
        .decode("torch")\
        .rename(images="jpg;png", voxels=voxels_key, trial="trial.npy", coco="coco73k.npy", reps="num_uniques.npy")\
        .to_tuple(*to_tuple)\
        .batched(val_batch_size, partial=False)
    
    val_dl = torch.utils.data.DataLoader(val_data, batch_size=None, num_workers=1, shuffle=False)
=======
    if local_rank==0: print("\nnum_train",num_train)
    if local_rank==0: print("global_batch_size",global_batch_size)
    if local_rank==0: print("batch_size",batch_size)
    if local_rank==0: print("num_workers",num_workers)
    if local_rank==0: print("num_batches",num_batches)
    if local_rank==0: print("num_worker_batches", num_worker_batches)
    
    if 'http' not in train_url:
        # don't use cache if train_url is for local path
        cache_dir = None
    print("cache_dir", cache_dir)
    if cache_dir is not None and not os.path.exists(cache_dir):
        os.makedirs(cache_dir,exist_ok=True)
    
    train_url = list(braceexpand.braceexpand(train_url))
    train_data = (wds.WebDataset(train_url, resampled=True, cache_dir=cache_dir, nodesplitter=wds.split_by_node)
        .shuffle(500, initial=500, rng=random.Random(42))
        .decode("torch")
        .rename(images="jpg;png", voxels=voxels_key, trial="trial.npy", coco="coco73k.npy", reps="num_uniques.npy")
        # .rename(images="jpg;png", voxels=voxels_key)
        .to_tuple(*to_tuple)
        .batched(batch_size, partial=True)
        .with_epoch(num_worker_batches))
    
    if n_cache_recs > 0:
        train_data = train_data.compose(wds.DBCache, os.path.join(cache_dir, "cache-train.db"),  n_cache_recs)
        
    train_dl = torch.utils.data.DataLoader(train_data, batch_size=None, num_workers=num_workers, shuffle=False)

    # Validation
    # should be deterministic, no shuffling!  
    num_batches = math.floor(num_val / val_batch_size)
    num_worker_batches = math.floor(num_batches / num_workers)
    if num_worker_batches == 0: num_worker_batches = 1
    
    if local_rank==0: print("\nnum_val",num_val)
    if local_rank==0: print("val_num_batches",num_batches)
    if local_rank==0: print("val_batch_size",val_batch_size)
    
    val_url = list(braceexpand.braceexpand(val_url))
    val_data = (wds.WebDataset(val_url, resampled=False, cache_dir=cache_dir, nodesplitter=wds.split_by_node)
        .decode("torch")
        .rename(images="jpg;png", voxels=voxels_key, trial="trial.npy", coco="coco73k.npy", reps="num_uniques.npy")
        # .rename(images="jpg;png", voxels=voxels_key)
        .to_tuple(*to_tuple)
        .batched(val_batch_size, partial=False))
    
    val_dl = torch.utils.data.DataLoader(val_data, batch_size=None, num_workers=num_workers, shuffle=False)

    if n_cache_recs > 0:
        val_data = val_data.compose(wds.DBCache, os.path.join(cache_dir, "cache-val.db"),  n_cache_recs)
>>>>>>> 689259dd

    return train_dl, val_dl, num_train, num_val

def cosine_anneal(start, end, steps):
    return end + (start - end)/2 * (1 + torch.cos(torch.pi*torch.arange(steps)/(steps-1)))

laion_transform=transforms.Compose([
    transforms.Resize((512)),
    transforms.CenterCrop((512,512)),
])
laion_transform2=transforms.Compose([
    transforms.Resize((768)),
    transforms.CenterCrop((768,768)),
])
def query_laion(text=None, emb=None, num=8, indice_name="laion5B-L-14", groundtruth=None, clip_extractor=None, device=None, verbose=False):
    if isinstance(clip_extractor, OpenClipper):
        indice_name = "laion5B-H-14"
    if verbose: print("indice_name", indice_name)
    
    emb = nn.functional.normalize(emb,dim=-1)
    emb = emb.detach().cpu().numpy()
    
    assert len(emb) == 768 or len(emb) == 1024
    if groundtruth is not None:
        if indice_name == "laion5B-L-14":
            groundtruth = transforms.Resize((512,512))(groundtruth)
        elif indice_name == "laion5B-H-14":
            groundtruth = transforms.Resize((768,768))(groundtruth)
        if groundtruth.ndim==4:
            groundtruth=groundtruth[0]
        groundtruth=groundtruth[:3].cpu()
    
    result = None; res_length = 0
    try:
        client = ClipClient(
            url="https://knn.laion.ai/knn-service",
            indice_name=indice_name, 
            num_images=300,
            # aesthetic_score=0,
            # aesthetic_weight=np.random.randint(11),
            use_violence_detector=False,
            use_safety_model=False
        )
        result = client.query(text=text, embedding_input=emb.tolist() if emb is not None else None)
        res_length = len(result)
        if verbose: print(result)
    except:
        try:
            time.sleep(2)
            client = ClipClient(
                url="https://knn.laion.ai/knn-service",
                indice_name=indice_name, 
                num_images=300,
                aesthetic_score=5,
                aesthetic_weight=1,
                use_violence_detector=False,
                use_safety_model=False
            )
            result = client.query(text=text, embedding_input=emb.tolist() if emb is not None else None)
            res_length = len(result)
            if verbose: print(result)
        except:
            print("Query failed! Outputting blank retrieved images to prevent crashing.")
            retrieved_images = np.ones((16, 3, 512, 512))
            return retrieved_images
    
    retrieved_images = None
    tries = 0
    for res in result:
        if tries>=num:
            break
        try:
            if verbose: print(tries, "requesting...")
            # Define a User-Agent header to mimic a web browser, then load the image
            headers = {"User-Agent": "Mozilla/5.0 (Windows NT 10.0; Win64; x64) AppleWebKit/537.36 (KHTML, like Gecko) Chrome/58.0.3029.110 Safari/537.3"}
            req = Request(res["url"], headers=headers) # Create a Request object with the URL and headers
            socket.setdefaulttimeout(5) # Set a global timeout for socket operations (in seconds)
            try:
                if verbose: print('socket')
                image_data = urlopen(req).read()
            except socket.timeout:
                raise Exception("Request timed out after 5 seconds")
            img = Image.open(io.BytesIO(image_data))
            # plt.imshow(img); plt.show()
            img = transforms.ToTensor()(img)
            if img.shape[0] == 1: #ensure not grayscale
                img = img.repeat(3,1,1)
            img = img[:3]
            if groundtruth is not None:
                if _check_whether_images_are_identical(img, groundtruth):
                    print("matched exact neighbor!")
                    continue
            if indice_name == "laion5B-L-14":
                best_cropped = laion_transform(img)
            else:
                best_cropped = laion_transform2(img)
            if verbose: print(best_cropped.shape)
            if retrieved_images is None:
                retrieved_images = best_cropped[None]
            else:
                retrieved_images = np.vstack((retrieved_images, best_cropped[None]))
            tries += 1
            if verbose: print('retrieved_images',retrieved_images.shape)
        except:
            time.sleep(np.random.rand())
    if verbose: print('final retrieved_images',retrieved_images.shape)
    return retrieved_images

def decode_latents(latents,vae):
    latents = 1 / 0.18215 * latents
    image = vae.decode(latents).sample
    image = (image / 2 + 0.5).clamp(0, 1)
    return image

@torch.no_grad()
def reconstruction(
    image, voxel,
    clip_extractor,
    unet=None, 
    vae=None, 
    noise_scheduler=None,
    voxel2clip_cls=None,
    diffusion_priors=None,
    text_token = None,
    img_lowlevel = None,
    num_inference_steps = 50,
    recons_per_sample = 1,
    guidance_scale = 7.5,
    img2img_strength = .85,
    timesteps_prior = 100,
    seed = 0,
    retrieve=False,
    plotting=True,
    verbose=False,
    img_variations=False,
    n_samples_save=1,
    num_retrieved=16,
):
    assert n_samples_save==1, "n_samples_save must = 1. Function must be called one image at a time"
    
    brain_recons = None
    
    voxel=voxel[:n_samples_save]
    image=image[:n_samples_save]

    if unet is not None:
        do_classifier_free_guidance = guidance_scale > 1.0
        vae_scale_factor = 2 ** (len(vae.config.block_out_channels) - 1)
        height = unet.config.sample_size * vae_scale_factor
        width = unet.config.sample_size * vae_scale_factor
    generator = torch.Generator(device=device)
    generator.manual_seed(seed)

    if diffusion_priors is not None:
        if not isinstance(diffusion_priors, list):
            diffusion_priors = [diffusion_priors]
        brain_clip_embeddings_sum = None
        for diffusion_prior in diffusion_priors:
            brain_clip_embeddings0, proj_embeddings = diffusion_prior.voxel2clip(voxel.to(device).float())
            if retrieve:
                continue
            brain_clip_embeddings0 = brain_clip_embeddings0.view(len(voxel),-1,768) if isinstance(clip_extractor,Clipper) else brain_clip_embeddings0.view(len(voxel),-1,1024)
            
            if recons_per_sample>0:
                if not img_variations:
                    brain_clip_embeddings0 = brain_clip_embeddings0.repeat(recons_per_sample, 1, 1)
                    try:
                        brain_clip_embeddings = diffusion_prior.p_sample_loop(brain_clip_embeddings0.shape, 
                                                text_cond = dict(text_embed = brain_clip_embeddings0), 
                                                cond_scale = 1., timesteps = timesteps_prior,
                                                generator=generator) 
                    except:
                        brain_clip_embeddings = diffusion_prior.p_sample_loop(brain_clip_embeddings0.shape, 
                                                text_cond = dict(text_embed = brain_clip_embeddings0), 
                                                cond_scale = 1., timesteps = timesteps_prior)
                else:
                    brain_clip_embeddings0 = brain_clip_embeddings0.view(-1,768)
                    brain_clip_embeddings0 = brain_clip_embeddings0.repeat(recons_per_sample, 1)
                    brain_clip_embeddings = diffusion_prior.p_sample_loop(brain_clip_embeddings0.shape, 
                                                text_cond = dict(text_embed = brain_clip_embeddings0), 
                                                cond_scale = 1., timesteps = 1000, #1000 timesteps used from nousr pretraining
                                                generator=generator)
                if brain_clip_embeddings_sum is None:
                    brain_clip_embeddings_sum = brain_clip_embeddings
                else:
                    brain_clip_embeddings_sum += brain_clip_embeddings

        # average embeddings for all diffusion priors
        if recons_per_sample>0:
            brain_clip_embeddings = brain_clip_embeddings_sum / len(diffusion_priors)
    
    if voxel2clip_cls is not None:
        _, cls_embeddings = voxel2clip_cls(voxel.to(device).float())
    else:
        cls_embeddings = proj_embeddings
    if verbose: print("cls_embeddings.",cls_embeddings.shape)
    
    if retrieve:
        image_retrieved = query_laion(emb=cls_embeddings.flatten(),groundtruth=None,num=num_retrieved,
                                   clip_extractor=clip_extractor,device=device,verbose=verbose)          

    if retrieve and recons_per_sample==0:
        brain_recons = torch.Tensor(image_retrieved)
        brain_recons.to(device)
    elif recons_per_sample > 0:
        if not img_variations:
            for samp in range(len(brain_clip_embeddings)):
                brain_clip_embeddings[samp] = brain_clip_embeddings[samp]/(brain_clip_embeddings[samp,0].norm(dim=-1).reshape(-1, 1, 1) + 1e-6)
        else:
            brain_clip_embeddings = brain_clip_embeddings.unsqueeze(1)
        
        input_embedding = brain_clip_embeddings#.repeat(recons_per_sample, 1, 1)
        if verbose: print("input_embedding",input_embedding.shape)

        if text_token is not None:
            prompt_embeds = text_token.repeat(recons_per_sample, 1, 1)
        else:
            prompt_embeds = torch.zeros(len(input_embedding),77,768)
        if verbose: print("prompt!",prompt_embeds.shape)

        if do_classifier_free_guidance:
            input_embedding = torch.cat([torch.zeros_like(input_embedding), input_embedding]).to(device).to(unet.dtype)
            prompt_embeds = torch.cat([torch.zeros_like(prompt_embeds), prompt_embeds]).to(device).to(unet.dtype)

        # dual_prompt_embeddings
        if not img_variations:
            input_embedding = torch.cat([prompt_embeds, input_embedding], dim=1)

        # 4. Prepare timesteps
        noise_scheduler.set_timesteps(num_inference_steps=num_inference_steps, device=device)

        # 5b. Prepare latent variables
        batch_size = input_embedding.shape[0] // 2 # divide by 2 bc we doubled it for classifier-free guidance
        shape = (batch_size, unet.in_channels, height // vae_scale_factor, width // vae_scale_factor)
        if img_lowlevel is not None: # use img_lowlevel for img2img initialization
            init_timestep = min(int(num_inference_steps * img2img_strength), num_inference_steps)
            t_start = max(num_inference_steps - init_timestep, 0)
            timesteps = noise_scheduler.timesteps[t_start:]
            latent_timestep = timesteps[:1].repeat(batch_size)
            
            if verbose: print("img_lowlevel", img_lowlevel.shape)
            img_lowlevel_embeddings = clip_extractor.normalize(img_lowlevel)
            if verbose: print("img_lowlevel_embeddings", img_lowlevel_embeddings.shape)
            init_latents = vae.encode(img_lowlevel_embeddings.to(device).to(vae.dtype)).latent_dist.sample(generator)
            init_latents = vae.config.scaling_factor * init_latents
            init_latents = init_latents.repeat(recons_per_sample, 1, 1, 1)

            noise = torch.randn([recons_per_sample, 4, 64, 64], device=device, 
                                generator=generator, dtype=input_embedding.dtype)
            init_latents = noise_scheduler.add_noise(init_latents, noise, latent_timestep)
            latents = init_latents
        else:
            timesteps = noise_scheduler.timesteps
            latents = torch.randn([recons_per_sample, 4, 64, 64], device=device,
                                  generator=generator, dtype=input_embedding.dtype)
            latents = latents * noise_scheduler.init_noise_sigma

        # 7. Denoising loop
        for i, t in enumerate(timesteps):
            # expand the latents if we are doing classifier free guidance
            latent_model_input = torch.cat([latents] * 2) if do_classifier_free_guidance else latents
            latent_model_input = noise_scheduler.scale_model_input(latent_model_input, t)

            if verbose: print("latent_model_input", latent_model_input.shape)
            if verbose: print("input_embedding", input_embedding.shape)
            noise_pred = unet(latent_model_input, t, encoder_hidden_states=input_embedding).sample

            # perform guidance
            if do_classifier_free_guidance:
                noise_pred_uncond, noise_pred_text = noise_pred.chunk(2)
                noise_pred = noise_pred_uncond + guidance_scale * (noise_pred_text - noise_pred_uncond)
                
                # TODO:
                # noise_pred = dynamic_cfg(noise_pred_uncond, noise_pred_text, guidance_scale)

            # compute the previous noisy sample x_t -> x_t-1
            latents = noise_scheduler.step(noise_pred, t, latents).prev_sample
        recons = decode_latents(latents,vae).detach().cpu()

        brain_recons = recons.unsqueeze(0)

    if verbose: print("brain_recons",brain_recons.shape)
                    
    # pick best reconstruction out of several
    best_picks = np.zeros(n_samples_save).astype(np.int16)
    
    if retrieve==False:
        v2c_reference_out = nn.functional.normalize(proj_embeddings.view(len(proj_embeddings),-1),dim=-1)
        sims=[]
        for im in range(recons_per_sample): 
            currecon = clip_extractor.embed_image(brain_recons[0,[im]].float()).to(proj_embeddings.device).to(proj_embeddings.dtype)
            currecon = nn.functional.normalize(currecon.view(len(currecon),-1),dim=-1)
            cursim = batchwise_cosine_similarity(v2c_reference_out,currecon)
            sims.append(cursim.item())
        if verbose: print(sims)
        best_picks[0] = int(np.nanargmax(sims))   
        if verbose: print(best_picks)
    else: 
        v2c_reference_out = nn.functional.normalize(proj_embeddings.view(len(proj_embeddings),-1),dim=-1)
        retrieved_clips = clip_extractor.embed_image(torch.Tensor(image_retrieved).to(device)).float()
        sims=[]
        for ii,im in enumerate(retrieved_clips):
            currecon = nn.functional.normalize(im.flatten()[None],dim=-1)
            if verbose: print(v2c_reference_out.shape, currecon.shape)
            cursim = batchwise_cosine_similarity(v2c_reference_out,currecon)
            sims.append(cursim.item())
        if verbose: print(sims)
        best_picks[0] = int(np.nanargmax(sims)) 
        if verbose: print(best_picks)
        recon_img = image_retrieved[best_picks[0]]
    
    if recons_per_sample==0 and retrieve:
        recon_is_laion = True
        recons_per_sample = 1 # brain reconstruction will simply be the LAION nearest neighbor
    else:
        recon_is_laion = False
                    
    img2img_samples = 0 if img_lowlevel is None else 1
    laion_samples = 1 if retrieve else 0
    num_xaxis_subplots = 1+img2img_samples+laion_samples+recons_per_sample
    if plotting:
        fig, ax = plt.subplots(n_samples_save, num_xaxis_subplots, 
                           figsize=(num_xaxis_subplots*5,6*n_samples_save),facecolor=(1, 1, 1))
    else:
        fig = None
        recon_img = None
    
    im = 0
    if plotting:
        ax[0].set_title(f"Original Image")
        ax[0].imshow(torch_to_Image(image[im]))
        if img2img_samples == 1:
            ax[1].set_title(f"Img2img ({img2img_strength})")
            ax[1].imshow(torch_to_Image(img_lowlevel[im].clamp(0,1)))
    for ii,i in enumerate(range(num_xaxis_subplots-laion_samples-recons_per_sample,num_xaxis_subplots-laion_samples)):
        recon = brain_recons[im][ii]
        if recon_is_laion:
            recon = brain_recons[best_picks[0]]
        if plotting:
            if ii == best_picks[im]:
                ax[i].set_title(f"Reconstruction",fontweight='bold')
                recon_img = recon
            else:
                ax[i].set_title(f"Recon {ii+1} from brain")
            ax[i].imshow(torch_to_Image(recon))
    if plotting:
        if retrieve and not recon_is_laion:
            ax[-1].set_title(f"LAION5b top neighbor")
            ax[-1].imshow(torch_to_Image(image_retrieved0))
        for i in range(num_xaxis_subplots):
<<<<<<< HEAD
            ax[i].axis('off')
    
    return fig, brain_recons, best_picks, recon_img

def dynamic_cfg(noise_pred_uncond,noise_pred_text,guidance_scale):
    # DYNAMIC CFG: https://twitter.com/Birchlabs/status/1583984004864172032
    # THIS CURRENTLY DOES NOT WORK!
    
    dynamic_thresholding_percentile = 0.9999999999  # Set the desired percentile (.9995)
    dynamic_thresholding_mimic_scale = 7.5  # Set the desired mimic scale
    scale_factor = 27.712812921102035
    
    ut = noise_pred_uncond + (noise_pred_text - noise_pred_uncond) * guidance_scale
    ut_unscaled = ut / scale_factor
    ut_flattened = ut_unscaled.flatten(2)
    ut_means = ut_flattened.mean(dim=2).unsqueeze(2)
    ut_centered = ut_flattened - ut_means
    
    dt = noise_pred_uncond + (noise_pred_text - noise_pred_uncond) * dynamic_thresholding_mimic_scale
    dt_unscaled = dt / scale_factor
    dt_flattened = dt_unscaled.flatten(2)
    dt_means = dt_flattened.mean(dim=2).unsqueeze(2)
    dt_centered = dt_flattened - dt_means
    dt_q = torch.quantile(dt_centered.abs().float(), dynamic_thresholding_percentile, dim=2)

    a = ut_centered.abs().float()
    ut_q = torch.quantile(a, dynamic_thresholding_percentile, dim=2)
    ut_q = torch.maximum(ut_q, dt_q)
    q_ratio = ut_q / dt_q
    # print(q_ratio)
    q_ratio = q_ratio.unsqueeze(2).expand(*ut_centered.shape)

    t = ut_centered / q_ratio
    uncentered = t + ut_means
    unflattened = uncentered.unflatten(2, dt.shape[2:])
    noise_pred = (unflattened * scale_factor).half()
    return noise_pred

def select_annotations(annots, random=False):
    """
    There are 5 annotations per image. Select one of them for each image.
    """
    for i, b in enumerate(annots):
        t = ''
        if random:
            # select random non-empty annotation
            while t == '':
                rand = torch.randint(5, (1,1))[0][0]
                t = b[0, rand]
        else:
            # select first non-empty annotation
            for j in range(5):
                if b[0, j] != '':
                    t = b[0, j]
                    break
        if i == 0:
            txt = np.array(t)
        else:
            txt = np.vstack((txt, t))
    txt = txt.flatten()
    return txt
=======
            ax[im][i].axis('off')
    return fig

def voxel_select(voxels):
    if voxels.ndim == 2:
        return voxels
    choice = torch.rand(1)
    # random combine
    if choice <= 0.5:
        weights = torch.rand(voxels.shape[0], voxels.shape[1])[:,:,None].to(voxels.device)
        return (weights * voxels).sum(1)/weights.sum(1)
    # mean
    if choice <= 0.8:
        return voxels.mean(1)
    # random select
    randints = torch.randint(0, voxels.shape[1], (voxels.shape[0],))
    return voxels[torch.arange(voxels.shape[0]), randints]
>>>>>>> 689259dd
<|MERGE_RESOLUTION|>--- conflicted
+++ resolved
@@ -12,7 +12,6 @@
 import math
 import webdataset as wds
 import json
-<<<<<<< HEAD
 import requests
 import io
 from urllib.request import Request, urlopen
@@ -21,11 +20,6 @@
 import time 
 import braceexpand
 from models import Clipper,OpenClipper
-=======
-from torchmetrics.image.fid import FrechetInceptionDistance
-import traceback
-import braceexpand
->>>>>>> 689259dd
 
 device = torch.device('cuda' if torch.cuda.is_available() else 'cpu')
 
@@ -125,6 +119,34 @@
     loss = (loss1 + loss2)/2
     return loss
 
+def gather_features(image_features, voxel_features):  
+    all_image_features = torch.cat(torch.distributed.nn.all_gather(image_features), dim=0)
+    if voxel_features is not None:
+        all_voxel_features = torch.cat(torch.distributed.nn.all_gather(voxel_features), dim=0)
+        return all_image_features, all_voxel_features
+    return all_image_features
+
+def soft_cont_loss(student_preds, teacher_preds, teacher_aug_preds, temp=0.125, distributed=True):
+    if not distributed:
+        teacher_teacher_aug = (teacher_preds @ teacher_aug_preds.T)/temp
+        teacher_teacher_aug_t = (teacher_aug_preds @ teacher_preds.T)/temp
+        student_teacher_aug = (student_preds @ teacher_aug_preds.T)/temp
+        student_teacher_aug_t = (teacher_aug_preds @ student_preds.T)/temp
+    else:
+        all_student_preds, all_teacher_preds = gather_features(student_preds, teacher_preds)
+        all_teacher_aug_preds = gather_features(teacher_aug_preds, None)
+
+        teacher_teacher_aug = (teacher_preds @ all_teacher_aug_preds.T)/temp
+        teacher_teacher_aug_t = (teacher_aug_preds @ all_teacher_preds.T)/temp
+        student_teacher_aug = (student_preds @ all_teacher_aug_preds.T)/temp
+        student_teacher_aug_t = (teacher_aug_preds @ all_student_preds.T)/temp
+    
+    loss1 = -(student_teacher_aug.log_softmax(-1) * teacher_teacher_aug.softmax(-1)).sum(-1).mean()
+    loss2 = -(student_teacher_aug_t.log_softmax(-1) * teacher_teacher_aug_t.softmax(-1)).sum(-1).mean()
+    
+    loss = (loss1 + loss2)/2
+    return loss
+
 def mixco(voxels, beta=0.15, s_thresh=0.5):
     perm = torch.randperm(voxels.shape[0])
     voxels_shuffle = voxels[perm].to(voxels.device,dtype=voxels.dtype)
@@ -207,16 +229,11 @@
     num_train=None,
     num_val=None,
     cache_dir="/tmp/wds-cache",
-<<<<<<< HEAD
-=======
-    n_cache_recs=0,
->>>>>>> 689259dd
     seed=0,
     voxels_key="nsdgeneral.npy",
     val_batch_size=None,
     to_tuple=["voxels", "images", "trial"],
     local_rank=0,
-<<<<<<< HEAD
     world_size=1,
     subj=1,
 ):
@@ -262,18 +279,6 @@
             response.raise_for_status()
             with open(destination, 'wb') as file:
                 file.write(response.content)
-=======
-):
-    if local_rank==0: print("Getting dataloaders...")
-    assert image_var == 'images'
-
-    train_url_hf, val_url_hf = get_huggingface_urls()
-    # default to huggingface urls if not specified
-    if train_url is None:
-        train_url = train_url_hf
-    if val_url is None:
-        val_url = val_url_hf
->>>>>>> 689259dd
 
     if num_devices is None:
         num_devices = torch.cuda.device_count()
@@ -281,28 +286,12 @@
     if num_workers is None:
         num_workers = num_devices
     
-<<<<<<< HEAD
     if num_train is None:
         metadata = json.load(open(meta_url))
         num_train = metadata['totals']['train']
     if num_val is None:
         metadata = json.load(open(meta_url))
         num_val = metadata['totals']['val']
-=======
-    if meta_url is None:
-        # for commits up to 9947586218b6b7c8cab804009ddca5045249a38d
-        if num_train is None:
-            num_train = 24983
-        if num_val is None:
-            num_val = 492
-    else:
-        metadata = json.load(open(meta_url))
-        if num_train is None:
-            num_train = metadata['totals']['train']
-        if num_val is None:
-            num_val = metadata['totals']['val']
-        
->>>>>>> 689259dd
 
     if val_batch_size is None:
         val_batch_size = batch_size
@@ -312,7 +301,6 @@
     num_worker_batches = math.floor(num_batches / num_workers)
     if num_worker_batches == 0: num_worker_batches = 1
     
-<<<<<<< HEAD
     print("\nnum_train",num_train)
     print("global_batch_size",global_batch_size)
     print("batch_size",batch_size)
@@ -348,59 +336,6 @@
         .batched(val_batch_size, partial=False)
     
     val_dl = torch.utils.data.DataLoader(val_data, batch_size=None, num_workers=1, shuffle=False)
-=======
-    if local_rank==0: print("\nnum_train",num_train)
-    if local_rank==0: print("global_batch_size",global_batch_size)
-    if local_rank==0: print("batch_size",batch_size)
-    if local_rank==0: print("num_workers",num_workers)
-    if local_rank==0: print("num_batches",num_batches)
-    if local_rank==0: print("num_worker_batches", num_worker_batches)
-    
-    if 'http' not in train_url:
-        # don't use cache if train_url is for local path
-        cache_dir = None
-    print("cache_dir", cache_dir)
-    if cache_dir is not None and not os.path.exists(cache_dir):
-        os.makedirs(cache_dir,exist_ok=True)
-    
-    train_url = list(braceexpand.braceexpand(train_url))
-    train_data = (wds.WebDataset(train_url, resampled=True, cache_dir=cache_dir, nodesplitter=wds.split_by_node)
-        .shuffle(500, initial=500, rng=random.Random(42))
-        .decode("torch")
-        .rename(images="jpg;png", voxels=voxels_key, trial="trial.npy", coco="coco73k.npy", reps="num_uniques.npy")
-        # .rename(images="jpg;png", voxels=voxels_key)
-        .to_tuple(*to_tuple)
-        .batched(batch_size, partial=True)
-        .with_epoch(num_worker_batches))
-    
-    if n_cache_recs > 0:
-        train_data = train_data.compose(wds.DBCache, os.path.join(cache_dir, "cache-train.db"),  n_cache_recs)
-        
-    train_dl = torch.utils.data.DataLoader(train_data, batch_size=None, num_workers=num_workers, shuffle=False)
-
-    # Validation
-    # should be deterministic, no shuffling!  
-    num_batches = math.floor(num_val / val_batch_size)
-    num_worker_batches = math.floor(num_batches / num_workers)
-    if num_worker_batches == 0: num_worker_batches = 1
-    
-    if local_rank==0: print("\nnum_val",num_val)
-    if local_rank==0: print("val_num_batches",num_batches)
-    if local_rank==0: print("val_batch_size",val_batch_size)
-    
-    val_url = list(braceexpand.braceexpand(val_url))
-    val_data = (wds.WebDataset(val_url, resampled=False, cache_dir=cache_dir, nodesplitter=wds.split_by_node)
-        .decode("torch")
-        .rename(images="jpg;png", voxels=voxels_key, trial="trial.npy", coco="coco73k.npy", reps="num_uniques.npy")
-        # .rename(images="jpg;png", voxels=voxels_key)
-        .to_tuple(*to_tuple)
-        .batched(val_batch_size, partial=False))
-    
-    val_dl = torch.utils.data.DataLoader(val_data, batch_size=None, num_workers=num_workers, shuffle=False)
-
-    if n_cache_recs > 0:
-        val_data = val_data.compose(wds.DBCache, os.path.join(cache_dir, "cache-val.db"),  n_cache_recs)
->>>>>>> 689259dd
 
     return train_dl, val_dl, num_train, num_val
 
@@ -751,7 +686,6 @@
             ax[-1].set_title(f"LAION5b top neighbor")
             ax[-1].imshow(torch_to_Image(image_retrieved0))
         for i in range(num_xaxis_subplots):
-<<<<<<< HEAD
             ax[i].axis('off')
     
     return fig, brain_recons, best_picks, recon_img
@@ -813,9 +747,6 @@
             txt = np.vstack((txt, t))
     txt = txt.flatten()
     return txt
-=======
-            ax[im][i].axis('off')
-    return fig
 
 def voxel_select(voxels):
     if voxels.ndim == 2:
@@ -830,5 +761,4 @@
         return voxels.mean(1)
     # random select
     randints = torch.randint(0, voxels.shape[1], (voxels.shape[0],))
-    return voxels[torch.arange(voxels.shape[0]), randints]
->>>>>>> 689259dd
+    return voxels[torch.arange(voxels.shape[0]), randints]