--- conflicted
+++ resolved
@@ -109,11 +109,7 @@
         brain_clip = (preds @ targs.T)/temp
         brain_clip_t = brain_clip.T
     else:
-<<<<<<< HEAD
-        all_targs = gather_features(targs, None, accelerator)
-=======
-        all_targs, all_preds = gather_features(targs, preds)
->>>>>>> 6f2549a3
+        all_targs, all_preds = gather_features(targs, preds, accelerator)
         clip_clip = (targs @ all_targs.T)/temp
         brain_clip = (preds @ all_targs.T)/temp
         brain_clip_t = (targs @ all_preds.T)/temp
@@ -124,12 +120,12 @@
     loss = (loss1 + loss2)/2
     return loss
 
-def soft_cont_loss(student_preds, teacher_preds, teacher_aug_preds, temp=0.125, distributed=True):
+def soft_cont_loss(student_preds, teacher_preds, teacher_aug_preds, temp=0.125, distributed=True, accelerator=None):
     if not distributed:
         raise NotImplementedError()
     else:
-        all_student_preds, all_teacher_preds = gather_features(student_preds, teacher_preds)
-        all_teacher_aug_preds = gather_features(teacher_aug_preds, None)
+        all_student_preds, all_teacher_preds = gather_features(student_preds, teacher_preds, accelerator)
+        all_teacher_aug_preds = gather_features(teacher_aug_preds, None, accelerator)
 
         teacher_teacher_aug = (teacher_preds @ all_teacher_aug_preds.T)/temp
         teacher_teacher_aug_t = (teacher_aug_preds @ all_teacher_preds.T)/temp
@@ -275,9 +271,9 @@
     val_url = base_url + commit + "/webdataset/val/val_subj01_0.tar"
     return train_url, val_url
 
-def split_by_node(urls):
-    node_id, node_count = accelerator.state.local_process_index, accelerator.state.num_processes
-    return urls[node_id::node_count]
+# def split_by_node(urls):
+#     node_id, node_count = accelerator.state.local_process_index, accelerator.state.num_processes
+#     return urls[node_id::node_count]
 
 def my_split_by_worker(urls):
     wi = torch.utils.data.get_worker_info()
@@ -382,16 +378,9 @@
     
     val_data = wds.WebDataset(val_url, resampled=False, cache_dir=cache_dir, nodesplitter=wds.split_by_node)\
         .decode("torch")\
-<<<<<<< HEAD
         .rename(images="jpg;png", voxels=voxels_key, trial="trial.npy", coco="coco73k.npy", reps="num_uniques.npy")\
         .to_tuple(*to_tuple)\
         .batched(val_batch_size, partial=False)
-=======
-        .rename(images="jpg;png", voxels=voxels_key, trial="trial.npy")\
-        .to_tuple("voxels", image_var, "__key__")\
-        .batched(global_batch_size, partial=True)\
-        .with_epoch(num_worker_batches)
->>>>>>> 6f2549a3
     
     val_dl = torch.utils.data.DataLoader(val_data, batch_size=None, num_workers=val_num_workers, shuffle=False)
 
