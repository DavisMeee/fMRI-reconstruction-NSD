import numpy as np
from torchvision import transforms
import torch
import torch.nn as nn
import torch.nn.functional as F
import PIL
import random
import os
import matplotlib.pyplot as plt
import pandas as pd
import math
import webdataset as wds
import tempfile
from torchvision.utils import make_grid
from diffusers.utils import randn_tensor
from models import Clipper
import json
from torchmetrics.image.fid import FrechetInceptionDistance
import traceback
<<<<<<< HEAD
from glob import glob
=======
from PIL import Image, UnidentifiedImageError
import traceback
import requests
import time
import io
>>>>>>> 0dc2ef58

device = torch.device('cuda' if torch.cuda.is_available() else 'cpu')

# img_augment = transforms.Compose([
#                 transforms.RandomCrop(size=(140,140)),
#                 transforms.RandomHorizontalFlip(p=.5),
#                 transforms.ColorJitter(.4,.4,.2,.1),
#                 transforms.RandomGrayscale(p=.2),
#             ])

def seed_everything(seed=0, cudnn_deterministic=True):
    random.seed(seed)
    os.environ['PYTHONHASHSEED'] = str(seed)
    np.random.seed(seed)
    torch.manual_seed(seed)
    torch.cuda.manual_seed(seed)
    torch.cuda.manual_seed_all(seed)
    if cudnn_deterministic:
        torch.backends.cudnn.deterministic = True
    else:
        ## needs to be False to use conv3D
        print('Note: not using cudnn.deterministic')

def np_to_Image(x):
    if x.ndim==4:
        x=x[0]
    return PIL.Image.fromarray((x.transpose(1, 2, 0)*127.5+128).clip(0,255).astype('uint8'))

def torch_to_Image(x):
    if x.ndim==4:
        x=x[0]
    return transforms.ToPILImage()(x)

def Image_to_torch(x):
    return (transforms.ToTensor()(x[0])[:3].unsqueeze(0)-.5)/.5

def torch_to_matplotlib(x,device=device):
    if torch.mean(x)>10:
        x = (x.permute(0, 2, 3, 1)).clamp(0, 255).to(torch.uint8)
    else:
        x = (x.permute(0, 2, 3, 1) * 255).clamp(0, 255).to(torch.uint8)
    if device=='cpu':
        return x[0]
    else:
        return x.cpu().numpy()[0]

def pairwise_cosine_similarity(A, B, dim=1, eps=1e-8):
    #https://stackoverflow.com/questions/67199317/pytorch-cosine-similarity-nxn-elements
    numerator = A @ B.T
    A_l2 = torch.mul(A, A).sum(axis=dim)
    B_l2 = torch.mul(B, B).sum(axis=dim)
    denominator = torch.max(torch.sqrt(torch.outer(A_l2, B_l2)), torch.tensor(eps))
    return torch.div(numerator, denominator)

def batchwise_cosine_similarity(Z,B):
    # https://www.h4pz.co/blog/2021/4/2/batch-cosine-similarity-in-pytorch-or-numpy-jax-cupy-etc
    B = B.T
    Z_norm = torch.linalg.norm(Z, dim=1, keepdim=True)  # Size (n, 1).
    B_norm = torch.linalg.norm(B, dim=0, keepdim=True)  # Size (1, b).
    cosine_similarity = ((Z @ B) / (Z_norm @ B_norm)).T
    return cosine_similarity

def get_non_diagonals(a):
    a = torch.triu(a,diagonal=1)+torch.tril(a,diagonal=-1)
    # make diagonals -1
    a=a.fill_diagonal_(-1)
    return a

def topk(similarities,labels,k=5):
    if k > similarities.shape[0]:
        k = similarities.shape[0]
    topsum=0
    for i in range(k):
        topsum += torch.sum(torch.argsort(similarities,axis=1)[:,-(i+1)] == labels)/len(labels)
    return topsum

def gather_features(image_features, voxel_features):  
    all_image_features = torch.cat(torch.distributed.nn.all_gather(image_features), dim=0)
    if voxel_features is not None:
        all_voxel_features = torch.cat(torch.distributed.nn.all_gather(voxel_features), dim=0)
        return all_image_features, all_voxel_features
    return all_image_features

def soft_clip_loss(preds, targs, temp=0.125, distributed=False):
    if not distributed:
        clip_clip = (targs @ targs.T)/temp
        brain_clip = (preds @ targs.T)/temp
    else:
        all_targs = gather_features(targs, None)
        clip_clip = (targs @ all_targs.T)/temp
        brain_clip = (preds @ all_targs.T)/temp
    
    loss1 = -(brain_clip.log_softmax(-1) * clip_clip.softmax(-1)).sum(-1).mean()
    loss2 = -(brain_clip.T.log_softmax(-1) * clip_clip.T.softmax(-1)).sum(-1).mean()
    
    loss = (loss1 + loss2)/2
    return loss

def mixco(voxels, beta=0.15, s_thresh=0.5):
    perm = torch.randperm(voxels.shape[0]).to(voxels.device)
    voxels_shuffle = voxels[perm]
    betas = torch.distributions.Beta(beta, beta).sample([voxels.shape[0]]).to(voxels.device)
    select = (torch.rand(voxels.shape[0]) <= s_thresh).to(voxels.device)
    betas_shape = [-1] + [1]*(len(voxels.shape)-1)
    voxels[select] = voxels[select] * betas[select].reshape(*betas_shape) + \
        voxels_shuffle[select] * (1 - betas[select]).reshape(*betas_shape)
    betas[~select] = 1
    return voxels, perm, betas, select

def mixco_nce(preds, targs, temp=0.1, perm=None, betas=None, select=None, distributed=False, local_rank=None):
    if distributed:
        all_targs = gather_features(targs, None)
        brain_clip = (preds @ all_targs.T)/temp
    else:
        brain_clip = (preds @ targs.T)/temp
    
    if perm is not None and betas is not None and select is not None:
        probs = torch.diag(betas)
        probs[torch.arange(preds.shape[0]).to(preds.device), perm] = 1 - betas
        if distributed:
            probs_all = torch.zeros_like(brain_clip)
            probs_all[:, local_rank*brain_clip.shape[0]:(local_rank+1)*brain_clip.shape[0]] = probs
            probs = probs_all

        loss = -(brain_clip.log_softmax(-1) * probs).sum(-1).mean()
        print('mixco loss: ', loss.item())
        return loss
    else:
        return F.cross_entropy(brain_clip, torch.arange(brain_clip.shape[0]).to(brain_clip.device))

def dcl(preds, targs, temp=0.1):
    # adapted from https://github.com/raminnakhli/Decoupled-Contrastive-Learning/blob/main/loss/dcl.py
    clip_clip = (targs @ targs.T)
    brain_clip = (preds @ targs.T)
    
    positive_loss = -torch.diag(brain_clip) / temp
    
    neg_similarity = torch.cat((clip_clip, brain_clip), dim=1) / temp
    neg_mask = torch.eye(preds.size(0), device=preds.device).repeat(1, 2)
    negative_loss = torch.logsumexp(neg_similarity + neg_mask, dim=1, keepdim=False)
    return (positive_loss + negative_loss).mean()

def count_params(model):
    total = sum(p.numel() for p in model.parameters())
    trainable = sum(p.numel() for p in model.parameters() if p.requires_grad)
    print('param counts:\n{:,} total\n{:,} trainable'.format(total, trainable))

def plot_brainnet(train_losses, train_fwd_topk, train_bwd_topk, val_losses, val_fwd_topk, val_bwd_topk, lrs):
    fig, (ax1, ax2, ax3, ax4, ax5, ax6, ax7) = plt.subplots(1, 7, figsize=(23,3))
    ax1.set_title(f"Training Loss\n(final={train_losses[-1]:.3f})")
    ax1.plot(train_losses)
    ax2.set_title(f"Training Top-1 (fwd)\n(final={train_fwd_topk[-1]:.3f})")
    ax2.plot(train_fwd_topk)
    ax3.set_title(f"Training Top-1 (bwd)\n(final={train_bwd_topk[-1]:.3f})")
    ax3.plot(train_bwd_topk)
    ax4.set_title(f"Val Loss\n(final={val_losses[-1]:.3f})")
    ax4.plot(val_losses)
    ax5.set_title(f"Val Top-1 (fwd)\n(final={val_fwd_topk[-1]:.3f})")
    ax5.plot(val_fwd_topk)
    ax6.set_title(f"Val Top-1 (bwd)\n(final={val_bwd_topk[-1]:.3f})")
    ax6.plot(val_bwd_topk)
    ax7.set_title(f"Learning Rate")
    ax7.plot(lrs)
    fig.tight_layout()
    #fig.suptitle('BrainNet')
    plt.show()

def plot_brainnet_ckpt(ckpt_path):
    checkpoint = torch.load(ckpt_path, map_location=device)
    train_losses=checkpoint['train_losses']
    train_fwd_topk=checkpoint['train_fwd_topk']
    train_bwd_topk=checkpoint['train_bwd_topk']
    val_losses=checkpoint['val_losses']
    val_fwd_topk=checkpoint['val_fwd_topk']
    val_bwd_topk=checkpoint['val_bwd_topk']
    lrs=checkpoint['lrs']
    plot_brainnet(train_losses, train_fwd_topk, train_bwd_topk, val_losses, val_fwd_topk, val_bwd_topk, lrs)

def plot_prior(losses, val_losses, lrs, sims, val_sims):
    # rolling over epoch
    # losses_ep = pd.Series(losses).rolling(int(np.ceil(24983/batch_size))).mean().values
    # val_losses_ep = pd.Series(val_losses).rolling(int(np.ceil(492/batch_size))).mean().values
    fig, (ax1, ax2, ax3, ax4, ax5) = plt.subplots(1, 5, figsize=(16, 4))
    ax1.set_title(f"Training Loss\n(final={losses[-1]:.3f})")
    ax1.plot(losses)
    # ax1.plot(losses_ep)
    ax2.set_title(f"Val Loss\n(final={val_losses[-1]:.3f})")
    ax2.plot(val_losses)
    # ax2.plot(val_losses_ep)
    ax3.set_title(f"Learning Rate")
    ax3.plot(lrs)
    ax4.set_title(f"Training sims\n(final={sims[-1]:.3f})")
    ax4.plot(sims)
    ax5.set_title(f"Val sims\n(final={val_sims[-1]:.3f})")
    ax5.plot(val_sims)
    fig.tight_layout()
    plt.show()
    
def plot_prior_ckpt(ckpt_path):
    prior_checkpoint = torch.load(ckpt_path, map_location=device)
    losses = prior_checkpoint['train_losses']
    val_losses = prior_checkpoint['val_losses']
    lrs = prior_checkpoint.get('lrs', [3e-4]*len(losses))
    sims = prior_checkpoint.get('sims', [0.0]*len(losses))
    val_sims = prior_checkpoint.get('val_sims', [0.0]*len(val_losses))
    plot_prior(losses, val_losses, lrs, sims, val_sims)

def image_grid(imgs, rows, cols):
    w, h = imgs[0].size
    grid = PIL.Image.new('RGB', size=(cols*w, rows*h))
    for i, img in enumerate(imgs):
        grid.paste(img, box=(i%cols*w, i//cols*h))
    return grid

def get_huggingface_urls(commit='9947586218b6b7c8cab804009ddca5045249a38d'):
    """
    You can use commit='main' is the most up to date data.
    Before the new data was added is commit "9947586218b6b7c8cab804009ddca5045249a38d".
    """
    base_url = "https://huggingface.co/datasets/pscotti/naturalscenesdataset/resolve/"
    train_url = base_url + commit + "/webdataset/train/train_subj01_{0..49}.tar"
    val_url = base_url + commit + "/webdataset/val/val_subj01_0.tar"
    return train_url, val_url

def split_by_node(urls):
    node_id, node_count = torch.distributed.get_rank(), torch.distributed.get_world_size()
    return urls[node_id::node_count]

# def split_by_node_val(urls):
#     node_id, node_count = torch.distributed.get_rank(), torch.distributed.get_world_size()
#     if node_id == 0:
#         return urls
#     else:
#         return []

def my_split_by_worker(urls):
    wi = torch.utils.data.get_worker_info()
    if wi is None:
        return urls
    else:
        return urls[wi.id::wi.num_workers]
    
def check_loss(loss):
    if loss.isnan().any():
        raise ValueError('NaN loss')

def get_dataloaders(
    batch_size,
    image_var,
    num_devices=None,
    num_workers=None,
    train_url=None,
    val_url=None,
    meta_url=None,
    num_samples=None,
    cache_dir="/tmp/wds-cache",
    n_cache_recs=0,
    voxels_key="nsdgeneral.npy",
    val_batch_size=None,
):
    print("Getting dataloaders...")
    assert image_var == 'images'

    train_url_hf, val_url_hf = get_huggingface_urls()
    # default to huggingface urls if not specified
    if train_url is None:
        train_url = train_url_hf
    if val_url is None:
        val_url = val_url_hf

    if num_devices is None:
        num_devices = torch.cuda.device_count()
    
    if num_workers is None:
        num_workers = num_devices
    
    if meta_url is None:
        # for commits up to 9947586218b6b7c8cab804009ddca5045249a38d
        num_train = 24983
        num_val = 492
    else:
        metadata = json.load(open(meta_url))
        num_train = metadata['totals']['train']
        num_val = metadata['totals']['val']
        
    if num_samples is not None:
        num_train = num_samples
    
    global_batch_size = batch_size * num_devices
    num_batches = math.floor(num_train / global_batch_size)
    num_worker_batches = math.floor(num_batches / num_workers)

    if val_batch_size is None:
        val_batch_size = batch_size

    print("train_url", train_url)
    print("val_url", val_url)
    print("num_devices", num_devices)
    print("num_workers", num_workers)
    print("batch_size", batch_size)
    print("val_batch_size", val_batch_size)
    print("global_batch_size", global_batch_size)
    print("num_worker_batches", num_worker_batches)
    print('num_train', num_train)
    print('num_val', num_val)
    
    # train_data = wds.DataPipeline([wds.ResampledShards(train_url),
    #                     wds.tarfile_to_samples(),
    #                     wds.shuffle(500,initial=500),
    #                     wds.decode("torch"),
    #                     wds.rename(images="jpg;png", voxels="nsdgeneral.npy", 
    #                                 trial="trial.npy"),
    #                     wds.to_tuple("voxels", image_var),
    #                     wds.batched(batch_size, partial=True),
    #                 ]).with_epoch(num_worker_batches)

    if 'http' not in train_url:
        # don't use cache if train_url is for local path
        cache_dir = None
    print("cache_dir", cache_dir)
    if cache_dir is not None and not os.path.exists(cache_dir):
        os.makedirs(cache_dir)

    # can pass to .shuffle `rng=random.Random(42)` to maybe get deterministic shuffling
    train_data = wds.WebDataset(train_url, resampled=True, cache_dir=cache_dir, nodesplitter=wds.split_by_node)\
        .shuffle(500, initial=500, rng=random.Random(42))\
        .decode("torch")\
        .rename(images="jpg;png", voxels=voxels_key, trial="trial.npy")\
        .to_tuple("voxels", "images", "trial", "__key__")\
        .batched(batch_size, partial=True)\
        .with_epoch(num_worker_batches)

    if n_cache_recs > 0:
        train_data = train_data.compose(wds.DBCache, os.path.join(cache_dir, "cache-train.db"),  n_cache_recs)
    
    train_dl = wds.WebLoader(train_data, num_workers=num_workers,
                            batch_size=None, shuffle=False, persistent_workers=True)
    # train_dl.ddp_equalize(24983 // batch_size)
    
    # Validation
    # use only one GPU
    global_batch_size = val_batch_size
    num_workers = 1

    num_batches = math.ceil(num_val / global_batch_size)
    num_worker_batches = math.ceil(num_batches / num_workers)
    print("validation: num_worker_batches", num_worker_batches)

    # val_data = wds.DataPipeline([wds.SimpleShardList(val_url),
    #                     wds.tarfile_to_samples(),
    #                     wds.decode("torch"),
    #                     wds.rename(images="jpg;png", voxels="nsdgeneral.npy", 
    #                                 trial="trial.npy"),
    #                     wds.to_tuple("voxels", image_var),
    #                     wds.batched(batch_size, partial=True),
    #                 ]).with_epoch(num_worker_batches)

    val_data = wds.WebDataset(val_url, resampled=True, cache_dir=cache_dir, nodesplitter=wds.split_by_node)\
        .decode("torch")\
        .rename(images="jpg;png", voxels=voxels_key, trial="trial.npy")\
        .to_tuple("voxels", "images", "trial", "__key__")\
        .batched(val_batch_size, partial=True)\
        .with_epoch(num_worker_batches)
    
    val_dl = wds.WebLoader(val_data, num_workers=num_workers,
                        batch_size=None, shuffle=False, persistent_workers=True)

    if n_cache_recs > 0:
        val_data = val_data.compose(wds.DBCache, os.path.join(cache_dir, "cache-val.db"),  n_cache_recs)

    return train_dl, val_dl, num_train, num_val

@torch.no_grad()
def sample_images(
    clip_extractor, brain_net, sd_pipe, diffusion_prior, voxel, img_input, 
    annotations=None,
    num_inference_steps=50,
    clip_guidance_scale=7.5,
    vox_guidance_scale=7.5,
    num_per_sample=4,
    prior_timesteps=None,
    seed=None,
    verbose=True,
    device='cuda',
):

    def null_sync(t, *args, **kwargs):
        return [t]

    def convert_imgs_for_fid(imgs):
        # Convert from [0, 1] to [0, 255] and from torch.float to torch.uint8
        return imgs.mul(255).add(0.5).clamp(0, 255).type(torch.uint8)

    fid = FrechetInceptionDistance(feature=64, dist_sync_fn=null_sync).to(device)

    # inside FID it will resize to 300x300 from 256x256
    # [n, 3, 256, 256]
    # print('img_input.shape', img_input.shape)
    fid.update(convert_imgs_for_fid(img_input.to(device)), real=True)
    
    assert voxel.shape[0] == img_input.shape[0], 'batch dim must be the same for voxels and images'
    n_examples = voxel.shape[0]

    clip_extractor.eval()
    brain_net.eval()
    diffusion_prior.eval()

    if seed is not None:
        # set seed
        g_cuda = torch.Generator(device=device)
        g_cuda.manual_seed(seed)

    # for brain guided images (specific to 512 x 512 generation size)
    latents = torch.randn([num_per_sample, 4, 64, 64], device=device, generator=g_cuda)
    
    # use the same latent as the first brain guided image for max similarity
    # clip_latents = torch.randn([1, 4, 64, 64], device=device, generator=g_cuda)
    clip_latents = latents[0].unsqueeze(0).clone()

    grids = []

    for idx in range(n_examples):
        print('sampling for image', idx+1, 'of', n_examples, flush=True)

        img_orig = img_input[[idx]]
        image = clip_extractor.resize_image(img_orig)

        # Original clip embedding:
        if annotations is None:
            clip_emb = clip_extractor.embed_image(image)
        else:
            print('Sampling with CLIP text guidance')
            # random=False will use the first prompt here, which could be different from training 
            # but should be the same during validation
            annots = select_annotations(annotations[[idx]], random=False)
            clip_emb = clip_extractor.embed_text(annots)

        # clip_emb = sd_pipe._encode_image(tform(image), device, 1, False).squeeze(1)
        norm_orig = clip_emb.norm().item()

        # Encode voxels to CLIP space
        image_embeddings = brain_net(voxel[[idx]].to(device).float())
        norm_pre_prior = image_embeddings.norm().item()
        
        # image_embeddings = nn.functional.normalize(image_embeddings, dim=-1) 
        # image_embeddings *= clip_emb[1].norm()/image_embeddings.norm() # note: this is cheating to equate norm scaling

        image_embeddings = diffusion_prior.p_sample_loop(image_embeddings.shape, 
                                            text_cond = dict(text_embed = image_embeddings), 
                                            cond_scale = 1., timesteps = prior_timesteps,
                                            generator=g_cuda
                                            )
        norm_post_prior = image_embeddings.norm().item()

        if verbose:
            cos_sim = nn.functional.cosine_similarity(image_embeddings, clip_emb, dim=1).item()
            mse = nn.functional.mse_loss(image_embeddings, clip_emb).item()
            print(f"cosine sim: {cos_sim:.3f}, MSE: {mse:.5f}, norm_orig: {norm_orig:.3f}, "
                  f"norm_pre_prior: {norm_pre_prior:.3f}, norm_post_prior: {norm_post_prior:.3f}", flush=True)

        # duplicate the embedding to serve classifier free guidance
        image_embeddings = image_embeddings.repeat(num_per_sample, 1)
        image_embeddings = torch.cat([torch.zeros_like(image_embeddings), image_embeddings]).unsqueeze(1).to(device)

        # duplicate the embedding to serve classifier free guidance
        clip_emb = torch.cat([torch.zeros_like(clip_emb), clip_emb]).unsqueeze(1).to(device).float()        

        # TODO: passing sizes doesn't seem to work, so we're using None for now
        # width, height = 256, 256
        width, height = None, None

        with torch.inference_mode(), torch.autocast(device):
            # [1, 3, 512, 512]
            img_clip = sd_pipe(
                image_embeddings=clip_emb,
                num_inference_steps=num_inference_steps,
                num_images_per_prompt=1,
                guidance_scale=clip_guidance_scale, 
                latents=clip_latents,
                width=width,
                height=height,
                generator=g_cuda,
            )

            # [4, 3, 512, 512]
            imgs_brain = sd_pipe(
                image_embeddings=image_embeddings,
                num_inference_steps=num_inference_steps,
                num_images_per_prompt=num_per_sample,
                guidance_scale=vox_guidance_scale,
                latents=latents,
                width=width,
                height=height,
                generator=g_cuda,
            )

            # print('img_clip.shape', img_clip.shape)
            # print('imgs_brain.shape', imgs_brain.shape)

        # inside FID it will resize to 300x300 from 512x512
        print('Done sampling images, updating FID', flush=True)
        fid.update(convert_imgs_for_fid(imgs_brain.to(device)), real=False)
        print('Done updating FID', flush=True)
        
        # resizing for now since passing target sizes into sd_pipe doesn't work
        size = (256, 256)
        img_clip = nn.functional.interpolate(img_clip, size, mode="area", antialias=False)
        imgs_brain = nn.functional.interpolate(imgs_brain, size, mode="area", antialias=False)
        
        imgs_all = torch.cat((img_orig.to(device), img_clip, imgs_brain), 0)
        grid = torch_to_Image(
            make_grid(imgs_all, nrow=2+4, padding=10).detach()
        )
        grids.append(grid)

    return grids, fid

def save_ckpt(model, optimizer, losses, val_losses, lrs, epoch, tag, outdir):
        ckpt_path = os.path.join(outdir, f'ckpt-{tag}.pth')
        print(f'saving {ckpt_path}')
        state_dict = model.state_dict()
        for key in list(state_dict.keys()):
            if 'module.' in key:
                state_dict[key.replace('module.', '')] = state_dict[key]
                del state_dict[key]
        try:
            torch.save({
                'epoch': epoch,
                'model_state_dict': state_dict,
                'optimizer_state_dict': optimizer.state_dict(),
                'train_losses': losses,
                'val_losses': val_losses,
                'lrs': lrs,
                }, ckpt_path)
        except:
            print('Failed to save weights')
            print(traceback.format_exc())

def cosine_anneal(start, end, steps):
    return end + (start - end)/2 * (1 + torch.cos(torch.pi*torch.arange(steps)/(steps-1)))


size = (336, 336)  #  (1920//4, 1080//4)


def pad_resize(im, size, fit=True):
    ratio = (max if fit else min)((w / s for s, w in zip(im.size, size)))
    im = im.resize([int(s * ratio) for s, w in zip(im.size, size)])
    canvas = Image.new("RGB", size, (0, 0, 0))
    canvas.paste(im, [w // 2 - s // 2 for s, w in zip(im.size, size)])
    return canvas

def crop_resize(im, size):
    assert size[0] == size[1]  # unnecessary, bad design, why
    w = size[0]
    im = im.convert("RGB")
    a, b = im.size
    im = im.resize((w if a < b else int(a / b * w), w if b <= a else int(b / a * w)))
    a, b = im.size
    x, y = (a - w) // 2, (b - w) // 2
    im = im.crop((x, y, x + w, y + w))
    im = im.resize((w, w))
    return im


def img_result(result, size=size):
    print(result)
    try:
        return crop_resize(  # pad_resize(
            Image.open(
            io.BytesIO(
                requests.get(result["url"]).content  # , stream=True).raw
            )
        ).convert("RGB"), size)  # .resize(size).convert("RGB")
    except (TypeError, requests.ConnectionError, UnidentifiedImageError):
        traceback.print_exc()
        return None  # Image.new("RGB", size)


def query_laion(text=None, emb=None, num=50):
    # Soft requirement
    try:
        from clip_retrieval.clip_client import ClipClient, Modality
    except ImportError:
        raise ValueError("Install clip-retrieval for retrieval support")
    client = ClipClient(
        url="https://knn.laion.ai/knn-service",
        indice_name="laion5B-L-14",
        aesthetic_score=9,
        aesthetic_weight=0.15,
        modality=Modality.IMAGE,
        num_images=max(4, num * 2),
        use_violence_detector=False,
        use_safety_model=False
    )

    while True:
        try:
            while len(emb.shape) > 1:
                emb = emb[0]
            results = client.query(text=text, embedding_input=(emb / np.linalg.norm(emb)).tolist() if emb is not None else None)
        except Exception:
            traceback.print_exc()
            time.sleep(1)
            continue
        break
    if not results:
        return Image.new("RGB", size)
    imgs = [img_result(result) for result in results]
    imgs = [im for im in imgs if im is not None][:num]
    return imgs


# below is alternative to sample_images that can also handle img2img reference
@torch.no_grad()
def reconstruct_from_clip(
    image, voxel,
    diffusion_prior,
    clip_extractor,
    unet, vae, noise_scheduler,
    img_lowlevel = None,
    num_inference_steps = 50,
    n_samples_save = 4,
    recons_per_clip = 2,
    recons_per_brain = 4,
    guidance_scale = 7.5,
    img2img_strength = .6,
    timesteps = 1000,
    seed = 0,
    distributed = False,
    retrieve=False,
):
    def decode_latents(latents):
        latents = 1 / 0.18215 * latents
        image = vae.decode(latents).sample
        image = (image / 2 + 0.5).clamp(0, 1)
        return image
    
    voxel=voxel[:n_samples_save]
    image=image[:n_samples_save]
    if img_lowlevel is not None:
        img_lowlevel=img_lowlevel[:n_samples_save]
        img_lowlevel = nn.functional.interpolate(img_lowlevel, 512, mode="area", antialias=False).to(device)

    do_classifier_free_guidance = guidance_scale > 1.0
    vae_scale_factor = 2 ** (len(vae.config.block_out_channels) - 1)
    height = unet.config.sample_size * vae_scale_factor
    width = unet.config.sample_size * vae_scale_factor
    generator = torch.Generator(device=device)
    generator.manual_seed(seed)

    # Prep CLIP-Image embeddings for original image for comparison with reconstructions
    clip_embeddings = clip_extractor.embed_image(image).float()

    # Encode voxels to CLIP space
    if distributed:
        diffusion_prior.module.voxel2clip.eval()
        brain_clip_embeddings = diffusion_prior.module.voxel2clip(voxel.to(device).float())
        # NOTE: requires fork of DALLE-pytorch for generator arg
        brain_clip_embeddings = diffusion_prior.module.p_sample_loop(brain_clip_embeddings.shape, 
                                            text_cond = dict(text_embed = brain_clip_embeddings), 
                                            cond_scale = 1., timesteps = timesteps, #1000 timesteps used from nousr pretraining
                                            generator=generator
                                            )
    else:
        diffusion_prior.voxel2clip.eval()
        brain_clip_embeddings = diffusion_prior.voxel2clip(voxel.to(device).float())
        # NOTE: requires fork of DALLE-pytorch for generator arg
        brain_clip_embeddings = diffusion_prior.p_sample_loop(brain_clip_embeddings.shape, 
                                            text_cond = dict(text_embed = brain_clip_embeddings), 
                                            cond_scale = 1., timesteps = timesteps, #1000 timesteps used from nousr pretraining
                                            generator=generator
                                            )

    # Now enter individual image processing loop
    clip_recons = None
    brain_recons = None
    img2img_refs = None
    for e, emb in enumerate([clip_embeddings, brain_clip_embeddings]):
        if e==0:
            embed_type = 'clip'
        else:
            embed_type = 'brain'
        for emb_idx, input_embedding in enumerate(emb):
            if embed_type == 'clip':
                recons_per_sample = recons_per_clip
            else:
                recons_per_sample = recons_per_brain
            if recons_per_sample == 0: continue
            if embed_type == "brain" and retrieve:
                image_retrieved = query_laion(emb=input_embedding.detach().cpu().numpy().flatten(), num=4)[0]
                input_embedding = clip_extractor.embed_image(torch.from_numpy(np.asarray(image_retrieved)).permute(2, 0, 1).unsqueeze(0) / 255.).float()
            input_embedding = input_embedding.repeat(recons_per_sample, 1)
            input_embedding = torch.cat([torch.zeros_like(input_embedding), input_embedding]).unsqueeze(1).to(device)

            # 4. Prepare timesteps
            noise_scheduler.set_timesteps(num_inference_steps, device=device)

            # 5b. Prepare latent variables
            batch_size = input_embedding.shape[0] // 2 # divide by 2 bc we doubled it for classifier-free guidance
            shape = (batch_size, unet.in_channels, height // vae_scale_factor, width // vae_scale_factor)
            if img_lowlevel is not None: # use img_lowlevel for img2img initialization
                init_timestep = min(int(num_inference_steps * img2img_strength), num_inference_steps)
                t_start = max(num_inference_steps - init_timestep, 0)
                timesteps = noise_scheduler.timesteps[t_start:]
                latent_timestep = timesteps[:1].repeat(batch_size)

                img_lowlevel = transforms.functional.gaussian_blur(img_lowlevel,kernel_size=99)
                if img2img_refs is None:
                    img2img_refs = img_lowlevel[[emb_idx]]
                elif img2img_refs.shape[0] <= emb_idx:
                    img2img_refs = torch.cat((img2img_refs, img_lowlevel[[emb_idx]]))
                img_lowlevel_embeddings = clip_extractor.normalize(img_lowlevel[[emb_idx]])

                init_latents = vae.encode(img_lowlevel_embeddings).latent_dist.sample(generator)
                init_latents = vae.config.scaling_factor * init_latents
                init_latents = init_latents.repeat(recons_per_sample, 1, 1, 1)

                noise = randn_tensor(shape, generator=generator, device=device)
                init_latents = noise_scheduler.add_noise(init_latents, noise, latent_timestep)
                latents = init_latents
            else:
                timesteps = noise_scheduler.timesteps
                latents = randn_tensor(shape, generator=generator, device=device, dtype=input_embedding.dtype)
                latents = latents * noise_scheduler.init_noise_sigma

            # 7. Denoising loop
            for i, t in enumerate(timesteps):
                # expand the latents if we are doing classifier free guidance
                latent_model_input = torch.cat([latents] * 2) if do_classifier_free_guidance else latents
                latent_model_input = noise_scheduler.scale_model_input(latent_model_input, t)

                # predict the noise residual
                noise_pred = unet(latent_model_input, t, encoder_hidden_states=input_embedding).sample

                # perform guidance
                if do_classifier_free_guidance:
                    noise_pred_uncond, noise_pred_text = noise_pred.chunk(2)
                    noise_pred = noise_pred_uncond + guidance_scale * (noise_pred_text - noise_pred_uncond)

                # compute the previous noisy sample x_t -> x_t-1
                latents = noise_scheduler.step(noise_pred, t, latents).prev_sample
            recons = decode_latents(latents).detach().cpu()

            if embed_type == 'clip':
                if clip_recons is None:
                    clip_recons = recons.unsqueeze(0)
                else:
                    clip_recons = torch.cat((clip_recons,recons.unsqueeze(0)))
            else:
                if brain_recons is None:
                    brain_recons = recons.unsqueeze(0)
                else:
                    brain_recons = torch.cat((brain_recons,recons.unsqueeze(0)))

    img2img_samples = 0 if img_lowlevel is None else 1
    num_xaxis_subplots = 1+img2img_samples+recons_per_clip+recons_per_brain
    fig, ax = plt.subplots(n_samples_save, num_xaxis_subplots, 
                           figsize=(20,3*n_samples_save),
                           facecolor=(1, 1, 1))
    for im in range(n_samples_save):
        ax[im][0].set_title(f"Original Image")
        ax[im][0].imshow(torch_to_Image(image[im]))
        if img2img_samples == 1:
            ax[im][1].set_title(f"Img2img Input")
            ax[im][1].imshow(torch_to_Image(img2img_refs[im]))
        for ii,i in enumerate(range(num_xaxis_subplots-recons_per_clip-recons_per_brain,num_xaxis_subplots-recons_per_brain)):
            recon = clip_recons[im][ii]
            ax[im][i].set_title(f"Recon {ii+1} from orig CLIP")
            ax[im][i].imshow(torch_to_Image(recon))
        for ii,i in enumerate(range(num_xaxis_subplots-recons_per_brain,num_xaxis_subplots)):
            recon = brain_recons[im][ii]
            ax[im][i].set_title(f"Recon {ii+1} from brain")
            ax[im][i].imshow(torch_to_Image(recon))
        for i in range(num_xaxis_subplots):
            ax[im][i].axis('off')
<<<<<<< HEAD
    return fig

def save_augmented_images(imgs, keys, path):
    """
    For saving augmented images generated with SD image variation pipeline.
    """
    assert imgs.ndim == 4
    # batch, channel, height, width
    assert imgs.shape[0] == len(keys)

    to_pil = transforms.ToPILImage()    

    for i in range(imgs.shape[0]):
        img = imgs[i]
        img = to_pil(img)

        # make a directory for each key
        key_dir = os.path.join(path, keys[i])
        os.makedirs(key_dir, exist_ok=True)
        
        # count the number of images in the directory
        count = len(glob(key_dir + '/*.jpg'))
        
        # save with an incremented count
        img.save(os.path.join(key_dir, '%04d.jpg' % (count + 1)))

def select_annotations(annots, random=False):
    for i, b in enumerate(annots):
        t = ''
        if random:
            # select random non-empty annotation
            while t == '':
                rand = torch.randint(5, (1,1))[0][0]
                t = b[0, rand]
        else:
            # select first non-empty annotation
            for j in range(5):
                if b[0, j] != '':
                    t = b[0, j]
                    break
        if i == 0:
            txt = np.array(t)
        else:
            txt = np.vstack((txt, t))
    txt = txt.flatten()
    return txt
=======
    return fig, clip_recons, brain_recons
>>>>>>> 0dc2ef58
<|MERGE_RESOLUTION|>--- conflicted
+++ resolved
@@ -17,15 +17,12 @@
 import json
 from torchmetrics.image.fid import FrechetInceptionDistance
 import traceback
-<<<<<<< HEAD
-from glob import glob
-=======
 from PIL import Image, UnidentifiedImageError
 import traceback
 import requests
 import time
 import io
->>>>>>> 0dc2ef58
+from glob import glob
 
 device = torch.device('cuda' if torch.cuda.is_available() else 'cpu')
 
@@ -802,8 +799,7 @@
             ax[im][i].imshow(torch_to_Image(recon))
         for i in range(num_xaxis_subplots):
             ax[im][i].axis('off')
-<<<<<<< HEAD
-    return fig
+    return fig, clip_recons, brain_recons
 
 def save_augmented_images(imgs, keys, path):
     """
@@ -848,7 +844,4 @@
         else:
             txt = np.vstack((txt, t))
     txt = txt.flatten()
-    return txt
-=======
-    return fig, clip_recons, brain_recons
->>>>>>> 0dc2ef58
+    return txt