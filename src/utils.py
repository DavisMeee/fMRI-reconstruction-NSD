import numpy as np
from torchvision import transforms
import torch
import torch.nn as nn
import torch.nn.functional as F
import PIL
import random
import os
import matplotlib.pyplot as plt
import pandas as pd
import math
import webdataset as wds
import tempfile
from torchvision.utils import make_grid
from diffusers.utils import randn_tensor
from models import Clipper
import json
from torchmetrics.image.fid import FrechetInceptionDistance
from PIL import Image
import requests
import io
from urllib.request import Request, urlopen
import socket
from clip_retrieval.clip_client import ClipClient
import time 
from torchvision.models import alexnet, AlexNet_Weights
from image_finder import _check_whether_images_are_identical

device = torch.device('cuda' if torch.cuda.is_available() else 'cpu')

def is_interactive():
    import __main__ as main
    return not hasattr(main, '__file__')

def seed_everything(seed=0, cudnn_deterministic=True):
    random.seed(seed)
    os.environ['PYTHONHASHSEED'] = str(seed)
    np.random.seed(seed)
    torch.manual_seed(seed)
    torch.cuda.manual_seed(seed)
    torch.cuda.manual_seed_all(seed)
    if cudnn_deterministic:
        torch.backends.cudnn.deterministic = True
    else:
        ## needs to be False to use conv3D
        print('Note: not using cudnn.deterministic')

def np_to_Image(x):
    if x.ndim==4:
        x=x[0]
    return PIL.Image.fromarray((x.transpose(1, 2, 0)*127.5+128).clip(0,255).astype('uint8'))

def torch_to_Image(x):
    if x.ndim==4:
        x=x[0]
    return transforms.ToPILImage()(x)

def Image_to_torch(x):
    try:
        x = (transforms.ToTensor()(x)[:3].unsqueeze(0)-.5)/.5
    except:
        x = (transforms.ToTensor()(x[0])[:3].unsqueeze(0)-.5)/.5
    return x

def torch_to_matplotlib(x,device=device):
    if torch.mean(x)>10:
        x = (x.permute(0, 2, 3, 1)).clamp(0, 255).to(torch.uint8)
    else:
        x = (x.permute(0, 2, 3, 1) * 255).clamp(0, 255).to(torch.uint8)
    if device=='cpu':
        return x[0]
    else:
        return x.cpu().numpy()[0]

def pairwise_cosine_similarity(A, B, dim=1, eps=1e-8):
    #https://stackoverflow.com/questions/67199317/pytorch-cosine-similarity-nxn-elements
    numerator = A @ B.T
    A_l2 = torch.mul(A, A).sum(axis=dim)
    B_l2 = torch.mul(B, B).sum(axis=dim)
    denominator = torch.max(torch.sqrt(torch.outer(A_l2, B_l2)), torch.tensor(eps))
    return torch.div(numerator, denominator)

def batchwise_cosine_similarity(Z,B):
    # https://www.h4pz.co/blog/2021/4/2/batch-cosine-similarity-in-pytorch-or-numpy-jax-cupy-etc
    B = B.T
    Z_norm = torch.linalg.norm(Z, dim=1, keepdim=True)  # Size (n, 1).
    B_norm = torch.linalg.norm(B, dim=0, keepdim=True)  # Size (1, b).
    cosine_similarity = ((Z @ B) / (Z_norm @ B_norm)).T
    return cosine_similarity

def get_non_diagonals(a):
    a = torch.triu(a,diagonal=1)+torch.tril(a,diagonal=-1)
    # make diagonals -1
    a=a.fill_diagonal_(-1)
    return a

def topk(similarities,labels,k=5):
    if k > similarities.shape[0]:
        k = similarities.shape[0]
    topsum=0
    for i in range(k):
        topsum += torch.sum(torch.argsort(similarities,axis=1)[:,-(i+1)] == labels)/len(labels)
    return topsum

def gather_features(image_features, voxel_features, accelerator):  
    all_image_features = accelerator.gather(image_features)
    if voxel_features is not None:
        all_voxel_features = accelerator.gather(voxel_features)
        return all_image_features, all_voxel_features
    return all_image_features

def soft_clip_loss(preds, targs, temp=0.125, distributed=False, accelerator=None):
    if not distributed:
        clip_clip = (targs @ targs.T)/temp
        brain_clip = (preds @ targs.T)/temp
        brain_clip_t = brain_clip.T
    else:
        all_targs, all_preds = gather_features(targs, preds, accelerator)
        clip_clip = (targs @ all_targs.T)/temp
        brain_clip = (preds @ all_targs.T)/temp
        brain_clip_t = (targs @ all_preds.T)/temp
    
    loss1 = -(brain_clip.log_softmax(-1) * clip_clip.softmax(-1)).sum(-1).mean()
    loss2 = -(brain_clip_t.log_softmax(-1) * clip_clip.softmax(-1)).sum(-1).mean()
    
    loss = (loss1 + loss2)/2
    return loss

def soft_cont_loss(student_preds, teacher_preds, teacher_aug_preds, temp=0.125, distributed=True, accelerator=None):
    if not distributed:
        raise NotImplementedError()
    else:
        all_student_preds, all_teacher_preds = gather_features(student_preds, teacher_preds, accelerator)
        all_teacher_aug_preds = gather_features(teacher_aug_preds, None, accelerator)

        teacher_teacher_aug = (teacher_preds @ all_teacher_aug_preds.T)/temp
        teacher_teacher_aug_t = (teacher_aug_preds @ all_teacher_preds.T)/temp
        student_teacher_aug = (student_preds @ all_teacher_aug_preds.T)/temp
        student_teacher_aug_t = (teacher_aug_preds @ all_student_preds.T)/temp
    
    loss1 = -(student_teacher_aug.log_softmax(-1) * teacher_teacher_aug.softmax(-1)).sum(-1).mean()
    loss2 = -(student_teacher_aug_t.log_softmax(-1) * teacher_teacher_aug_t.softmax(-1)).sum(-1).mean()
    
    loss = (loss1 + loss2)/2
    return loss

def mixco(voxels, beta=0.15, s_thresh=0.5):
    perm = torch.randperm(voxels.shape[0]).to(voxels.device)
    voxels_shuffle = voxels[perm]
    betas = torch.distributions.Beta(beta, beta).sample([voxels.shape[0]]).to(voxels.device)
    select = (torch.rand(voxels.shape[0]) <= s_thresh).to(voxels.device)
    betas_shape = [-1] + [1]*(len(voxels.shape)-1)
    voxels[select] = voxels[select] * betas[select].reshape(*betas_shape) + \
        voxels_shuffle[select] * (1 - betas[select]).reshape(*betas_shape)
    betas[~select] = 1
    return voxels, perm, betas, select

def mixco_clip_target(clip_target, perm, select, betas):
    clip_target_shuffle = clip_target[perm]
    clip_target[select] = clip_target[select] * betas[select].reshape(-1, 1) + \
        clip_target_shuffle[select] * (1 - betas[select]).reshape(-1, 1)
    return clip_target

def mixco_nce(preds, targs, temp=0.1, perm=None, betas=None, select=None, distributed=False, accelerator=None, local_rank=None):
    if distributed:
        all_targs = gather_features(targs, None, accelerator)
        brain_clip = (preds @ all_targs.T)/temp
    else:
        brain_clip = (preds @ targs.T)/temp
    
    if perm is not None and betas is not None and select is not None:
        probs = torch.diag(betas)
        probs[torch.arange(preds.shape[0]).to(preds.device), perm] = 1 - betas

        if distributed:
            probs_all = torch.zeros_like(brain_clip)
            probs_all[:, local_rank*brain_clip.shape[0]:(local_rank+1)*brain_clip.shape[0]] = probs
            probs = probs_all

        loss = -(brain_clip.log_softmax(-1) * probs).sum(-1).mean()
        #print('mixco loss: ', loss.item())
        return loss
    else:
        return F.cross_entropy(brain_clip, torch.arange(brain_clip.shape[0]).to(brain_clip.device))

def dcl(preds, targs, temp=0.1):
    # adapted from https://github.com/raminnakhli/Decoupled-Contrastive-Learning/blob/main/loss/dcl.py
    clip_clip = (targs @ targs.T)
    brain_clip = (preds @ targs.T)
    
    positive_loss = -torch.diag(brain_clip) / temp
    
    neg_similarity = torch.cat((clip_clip, brain_clip), dim=1) / temp
    neg_mask = torch.eye(preds.size(0), device=preds.device).repeat(1, 2)
    negative_loss = torch.logsumexp(neg_similarity + neg_mask, dim=1, keepdim=False)
    return (positive_loss + negative_loss).mean()

def count_params(model):
    total = sum(p.numel() for p in model.parameters())
    trainable = sum(p.numel() for p in model.parameters() if p.requires_grad)
    print('param counts:\n{:,} total\n{:,} trainable'.format(total, trainable))

def plot_brainnet(train_losses, train_fwd_topk, train_bwd_topk, val_losses, val_fwd_topk, val_bwd_topk, lrs):
    fig, (ax1, ax2, ax3, ax4, ax5, ax6, ax7) = plt.subplots(1, 7, figsize=(23,3))
    ax1.set_title(f"Training Loss\n(final={train_losses[-1]:.3f})")
    ax1.plot(train_losses)
    ax2.set_title(f"Training Top-1 (fwd)\n(final={train_fwd_topk[-1]:.3f})")
    ax2.plot(train_fwd_topk)
    ax3.set_title(f"Training Top-1 (bwd)\n(final={train_bwd_topk[-1]:.3f})")
    ax3.plot(train_bwd_topk)
    ax4.set_title(f"Val Loss\n(final={val_losses[-1]:.3f})")
    ax4.plot(val_losses)
    ax5.set_title(f"Val Top-1 (fwd)\n(final={val_fwd_topk[-1]:.3f})")
    ax5.plot(val_fwd_topk)
    ax6.set_title(f"Val Top-1 (bwd)\n(final={val_bwd_topk[-1]:.3f})")
    ax6.plot(val_bwd_topk)
    ax7.set_title(f"Learning Rate")
    ax7.plot(lrs)
    fig.tight_layout()
    #fig.suptitle('BrainNet')
    plt.show()

def plot_brainnet_ckpt(ckpt_path):
    checkpoint = torch.load(ckpt_path, map_location=device)
    train_losses=checkpoint['train_losses']
    train_fwd_topk=checkpoint['train_fwd_topk']
    train_bwd_topk=checkpoint['train_bwd_topk']
    val_losses=checkpoint['val_losses']
    val_fwd_topk=checkpoint['val_fwd_topk']
    val_bwd_topk=checkpoint['val_bwd_topk']
    lrs=checkpoint['lrs']
    plot_brainnet(train_losses, train_fwd_topk, train_bwd_topk, val_losses, val_fwd_topk, val_bwd_topk, lrs)

def plot_prior(losses, val_losses, lrs, sims, val_sims):
    # rolling over epoch
    # losses_ep = pd.Series(losses).rolling(int(np.ceil(24983/batch_size))).mean().values
    # val_losses_ep = pd.Series(val_losses).rolling(int(np.ceil(492/batch_size))).mean().values
    fig, (ax1, ax2, ax3, ax4, ax5) = plt.subplots(1, 5, figsize=(16, 4))
    ax1.set_title(f"Training Loss\n(final={losses[-1]:.3f})")
    ax1.plot(losses)
    # ax1.plot(losses_ep)
    ax2.set_title(f"Val Loss\n(final={val_losses[-1]:.3f})")
    ax2.plot(val_losses)
    # ax2.plot(val_losses_ep)
    ax3.set_title(f"Learning Rate")
    ax3.plot(lrs)
    ax4.set_title(f"Training sims\n(final={sims[-1]:.3f})")
    ax4.plot(sims)
    ax5.set_title(f"Val sims\n(final={val_sims[-1]:.3f})")
    ax5.plot(val_sims)
    fig.tight_layout()
    plt.show()
    
def plot_prior_ckpt(ckpt_path):
    prior_checkpoint = torch.load(ckpt_path, map_location=device)
    losses = prior_checkpoint['train_losses']
    val_losses = prior_checkpoint['val_losses']
    lrs = prior_checkpoint.get('lrs', [3e-4]*len(losses))
    sims = prior_checkpoint.get('sims', [0.0]*len(losses))
    val_sims = prior_checkpoint.get('val_sims', [0.0]*len(val_losses))
    plot_prior(losses, val_losses, lrs, sims, val_sims)

def image_grid(imgs, rows, cols):
    w, h = imgs[0].size
    grid = PIL.Image.new('RGB', size=(cols*w, rows*h))
    for i, img in enumerate(imgs):
        grid.paste(img, box=(i%cols*w, i//cols*h))
    return grid

def get_huggingface_urls(commit='9947586218b6b7c8cab804009ddca5045249a38d'):
    """
    You can use commit='main' is the most up to date data.
    Before the new data was added is commit "9947586218b6b7c8cab804009ddca5045249a38d".
    """
    base_url = "https://huggingface.co/datasets/pscotti/naturalscenesdataset/resolve/"
    train_url = base_url + commit + "/webdataset/train/train_subj01_{0..49}.tar"
    val_url = base_url + commit + "/webdataset/val/val_subj01_0.tar"
    return train_url, val_url

# def split_by_node(urls):
#     node_id, node_count = accelerator.state.local_process_index, accelerator.state.num_processes
#     return urls[node_id::node_count]

def my_split_by_worker(urls):
    wi = torch.utils.data.get_worker_info()
    if wi is None:
        return urls
    else:
        return urls[wi.id::wi.num_workers]
    
def check_loss(loss):
    if loss.isnan().any():
        raise ValueError('NaN loss')

def get_dataloaders(
    batch_size,
    image_var='images',
    num_devices=None,
    num_workers=None,
    train_url=None,
    val_url=None,
    meta_url=None,
    num_train=None,
    num_val=None,
    cache_dir="/tmp/wds-cache",
    n_cache_recs=0,
    seed=0,
    voxels_key="nsdgeneral.npy",
    val_batch_size=None,
    to_tuple=["voxels", "images", "trial"],
    local_rank=0,
):
    if local_rank==0: print("Getting dataloaders...")
    assert image_var == 'images'

    train_url_hf, val_url_hf = get_huggingface_urls()
    # default to huggingface urls if not specified
    if train_url is None:
        train_url = train_url_hf
    if val_url is None:
        val_url = val_url_hf

    if num_devices is None:
        num_devices = torch.cuda.device_count()
    
    if num_workers is None:
        num_workers = num_devices
    
    if meta_url is None:
        # for commits up to 9947586218b6b7c8cab804009ddca5045249a38d
        if num_train is None:
            num_train = 24983
        if num_val is None:
            num_val = 492
    else:
        metadata = json.load(open(meta_url))
        if num_train is None:
            num_train = metadata['totals']['train']
        if num_val is None:
            num_val = metadata['totals']['val']

    if val_batch_size is None:
        val_batch_size = batch_size
        
    global_batch_size = batch_size * num_devices
    num_batches = math.floor(num_train / global_batch_size)
    num_worker_batches = math.floor(num_batches / num_workers)
    if num_worker_batches == 0: num_worker_batches = 1
    
    if local_rank==0: print("\nnum_train",num_train)
    if local_rank==0: print("global_batch_size",global_batch_size)
    if local_rank==0: print("batch_size",batch_size)
    if local_rank==0: print("num_workers",num_workers)
    if local_rank==0: print("num_batches",num_batches)
    if local_rank==0: print("num_worker_batches", num_worker_batches)
    
    if 'http' not in train_url:
        # don't use cache if train_url is for local path
        cache_dir = None
    print("cache_dir", cache_dir)
    if cache_dir is not None and not os.path.exists(cache_dir):
        os.makedirs(cache_dir,exist_ok=True)
    
    train_data = wds.WebDataset(train_url, resampled=True, cache_dir=cache_dir, nodesplitter=wds.split_by_node)\
        .shuffle(500, initial=500, rng=random.Random(42))\
        .decode("torch")\
        .rename(images="jpg;png", voxels=voxels_key, trial="trial.npy", coco="coco73k.npy", reps="num_uniques.npy")\
        .to_tuple(*to_tuple)\
        .batched(batch_size, partial=True)\
        .with_epoch(num_worker_batches)
    
    if n_cache_recs > 0:
        train_data = train_data.compose(wds.DBCache, os.path.join(cache_dir, "cache-train.db"),  n_cache_recs)
        
    train_dl = torch.utils.data.DataLoader(train_data, batch_size=None, num_workers=num_workers, shuffle=False)

    # Validation
    # just using the first 300 samples! no shuffling!
    val_num_workers = num_workers
    
    if local_rank==0: print("\nnum_val",num_val)
    if local_rank==0: print("val_batch_size",val_batch_size)
    if local_rank==0: print("val_num_workers",val_num_workers)
    
    val_data = wds.WebDataset(val_url, resampled=False, cache_dir=cache_dir, nodesplitter=wds.split_by_node)\
        .decode("torch")\
        .rename(images="jpg;png", voxels=voxels_key, trial="trial.npy", coco="coco73k.npy", reps="num_uniques.npy")\
        .to_tuple(*to_tuple)\
        .batched(val_batch_size, partial=False)
    
    val_dl = torch.utils.data.DataLoader(val_data, batch_size=None, num_workers=val_num_workers, shuffle=False)

    if n_cache_recs > 0:
        val_data = val_data.compose(wds.DBCache, os.path.join(cache_dir, "cache-val.db"),  n_cache_recs)

    return train_dl, val_dl, num_train, num_val

@torch.no_grad()
def sample_images(
    clip_extractor, brain_net, sd_pipe, diffusion_prior, voxel, img_input, 
    annotations=None,
    num_inference_steps=50,
    clip_guidance_scale=7.5,
    vox_guidance_scale=7.5,
    num_per_sample=4,
    prior_timesteps=None,
    seed=None,
    verbose=True,
    device='cuda',
):

    def null_sync(t, *args, **kwargs):
        return [t]

    def convert_imgs_for_fid(imgs):
        # Convert from [0, 1] to [0, 255] and from torch.float to torch.uint8
        return imgs.mul(255).add(0.5).clamp(0, 255).type(torch.uint8)

    fid = FrechetInceptionDistance(feature=64, dist_sync_fn=null_sync).to(device)

    # inside FID it will resize to 300x300 from 256x256
    # [n, 3, 256, 256]
    # print('img_input.shape', img_input.shape)
    fid.update(convert_imgs_for_fid(img_input.to(device)), real=True)
    
    assert voxel.shape[0] == img_input.shape[0], 'batch dim must be the same for voxels and images'
    n_examples = voxel.shape[0]

    clip_extractor.eval()
    brain_net.eval()
    if diffusion_prior is not None:
        diffusion_prior.eval()

    if seed is not None:
        # set seed
        g_cuda = torch.Generator(device=device)
        g_cuda.manual_seed(seed)

    # for brain guided images (specific to 512 x 512 generation size)
    latents = torch.randn([num_per_sample, 4, 64, 64], device=device, generator=g_cuda)
    
    # use the same latent as the first brain guided image for max similarity
    # clip_latents = torch.randn([1, 4, 64, 64], device=device, generator=g_cuda)
    clip_latents = latents[0].unsqueeze(0).clone()

    grids = []

    for idx in range(n_examples):
        print('sampling for image', idx+1, 'of', n_examples, flush=True)

        img_orig = img_input[[idx]]
        image = clip_extractor.resize_image(img_orig)

        # Original clip embedding:
        if annotations is None:
            clip_emb = clip_extractor.embed_image(image)
        else:
            print('Sampling with CLIP text guidance')
            # random=False will use the first prompt here, which could be different from training 
            # but should be the same during validation
            annots = select_annotations(annotations[[idx]], random=False)
            clip_emb = clip_extractor.embed_text(annots)

        # clip_emb = sd_pipe._encode_image(tform(image), device, 1, False).squeeze(1)
        norm_orig = clip_emb.norm().item()

        # Encode voxels to CLIP space
        image_embeddings = brain_net(voxel[[idx]].to(device).float())
        norm_pre_prior = image_embeddings.norm().item()
        
        # image_embeddings = nn.functional.normalize(image_embeddings, dim=-1) 
        # image_embeddings *= clip_emb[1].norm()/image_embeddings.norm() # note: this is cheating to equate norm scaling

        if diffusion_prior is not None:
            image_embeddings = diffusion_prior.p_sample_loop(image_embeddings.shape, 
                                                text_cond = dict(text_embed = image_embeddings), 
                                                cond_scale = 1., timesteps = prior_timesteps,
                                                generator=g_cuda
                                                )
            norm_post_prior = image_embeddings.norm().item()

        if verbose:
            cos_sim = nn.functional.cosine_similarity(image_embeddings, clip_emb, dim=1).item()
            mse = nn.functional.mse_loss(image_embeddings, clip_emb).item()
            print(f"cosine sim: {cos_sim:.3f}, MSE: {mse:.5f}, norm_orig: {norm_orig:.3f}, "
                  f"norm_pre_prior: {norm_pre_prior:.3f}" + \
                  f", norm_post_prior: {norm_post_prior:.3f}" if diffusion_prior is not None else "",
                  flush=True)

        # duplicate the embedding to serve classifier free guidance
        image_embeddings = image_embeddings.repeat(num_per_sample, 1)
        image_embeddings = torch.cat([torch.zeros_like(image_embeddings), image_embeddings]).unsqueeze(1).to(device)

        # duplicate the embedding to serve classifier free guidance
        clip_emb = torch.cat([torch.zeros_like(clip_emb), clip_emb]).unsqueeze(1).to(device).float()        

        # TODO: passing sizes doesn't seem to work, so we're using None for now
        # width, height = 256, 256
        width, height = None, None

        with torch.inference_mode(), torch.autocast(device):
            # [1, 3, 512, 512]
            img_clip = sd_pipe(
                image_embeddings=clip_emb,
                num_inference_steps=num_inference_steps,
                num_images_per_prompt=1,
                guidance_scale=clip_guidance_scale, 
                latents=clip_latents,
                width=width,
                height=height,
                generator=g_cuda,
            )

            # [4, 3, 512, 512]
            imgs_brain = sd_pipe(
                image_embeddings=image_embeddings,
                num_inference_steps=num_inference_steps,
                num_images_per_prompt=num_per_sample,
                guidance_scale=vox_guidance_scale,
                latents=latents,
                width=width,
                height=height,
                generator=g_cuda,
            )

            # print('img_clip.shape', img_clip.shape)
            # print('imgs_brain.shape', imgs_brain.shape)

        # inside FID it will resize to 300x300 from 512x512
        print('Done sampling images, updating FID', flush=True)
        fid.update(convert_imgs_for_fid(imgs_brain.to(device)), real=False)
        print('Done updating FID', flush=True)
        
        # resizing for now since passing target sizes into sd_pipe doesn't work
        size = (256, 256)
        img_clip = nn.functional.interpolate(img_clip, size, mode="area", antialias=False)
        imgs_brain = nn.functional.interpolate(imgs_brain, size, mode="area", antialias=False)
        
        imgs_all = torch.cat((img_orig.to(device), img_clip, imgs_brain), 0)
        grid = torch_to_Image(
            make_grid(imgs_all, nrow=2+4, padding=10).detach()
        )
        grids.append(grid)

    return grids, fid

def save_ckpt(model, optimizer, losses, val_losses, lrs, epoch, tag, outdir):
        ckpt_path = os.path.join(outdir, f'ckpt-{tag}.pth')
        print(f'saving {ckpt_path}')
        state_dict = model.state_dict()
        for key in list(state_dict.keys()):
            if 'module.' in key:
                state_dict[key.replace('module.', '')] = state_dict[key]
                del state_dict[key]
        try:
            torch.save({
                'epoch': epoch,
                'model_state_dict': state_dict,
                'optimizer_state_dict': optimizer.state_dict(),
                'train_losses': losses,
                'val_losses': val_losses,
                'lrs': lrs,
                }, ckpt_path)
        except:
            print('Failed to save weights')
            print(traceback.format_exc())

def cosine_anneal(start, end, steps):
    return end + (start - end)/2 * (1 + torch.cos(torch.pi*torch.arange(steps)/(steps-1)))

laion_transform=transforms.Compose([
    transforms.Resize((512,512)),
])
laion_transform2=transforms.Compose([
    transforms.Resize((768,768)),
])
def random_square_crop(img, crop_size):
    random_crop = transforms.RandomCrop(crop_size)
    return random_crop(img)
mse_loss = nn.MSELoss()
def random_search_best_crop(moveable_img, static_img, min_crop_size, max_crop_size, max_iterations, clip_extractor=None):
    best_mse = float('inf')
    best_cropped = None
    mse_loss = nn.MSELoss()
    for _ in range(max_iterations):
        # Random square crop
        crop_size = random.randint(min_crop_size, max_crop_size)
        moveable_img_cropped = random_square_crop(moveable_img, crop_size)
        
        # Randomly flip
        if np.random.rand()>.5:
            moveable_img_cropped = transforms.functional.hflip(moveable_img_cropped)

        # # Compute the MSE
        moveable_img_cropped = transforms.Resize((static_img.shape[-1], static_img.shape[-1]))(moveable_img_cropped[None])
        pixel_mse = mse_loss(moveable_img_cropped, static_img[None])
        clip_mse = mse_loss(clip_extractor.embed_image(moveable_img_cropped),
                               clip_extractor.embed_image(static_img[None]))
        current_mse = pixel_mse + clip_mse

        # Update the best crop
        if current_mse < best_mse:
            best_mse = current_mse
            best_cropped = moveable_img_cropped
    return best_cropped, best_mse
def resize_shortest_side(img, size):
    c, h, w = img.shape
    if h < w:
        new_h = size
        new_w = int(size * w / h)
    else:
        new_w = size
        new_h = int(size * h / w)
    resize_transform = transforms.Resize((new_h, new_w))
    img_resized = resize_transform(img)
    return img_resized
def query_laion(text=None, emb=None, num=8, indice_name="laion5B-L-14", groundtruth=None, clip_extractor=None, device=None):
    #emb = nn.functional.normalize(emb,dim=-1).detach().cpu().numpy()
    emb = emb.detach().cpu().numpy()
    if groundtruth is not None:
        if indice_name == "laion5B-L-14":
            groundtruth = transforms.Resize((512,512))(groundtruth)
        elif indice_name == "laion5B-H-14":
            groundtruth = transforms.Resize((768,768))(groundtruth)
        if groundtruth.ndim==4:
            groundtruth=groundtruth[0]
        groundtruth=groundtruth[:3].cpu()
    
    start_time = time.time()
    elapsed_time = 0
    
    client = ClipClient(
        url="https://knn.laion.ai/knn-service",
        indice_name=indice_name, 
        num_images=100,
        use_violence_detector=False,
        use_safety_model=False
    )
    result = None
    while result is None:
        try:
            print('query...')
            result = client.query(text=text, embedding_input=emb.tolist() if emb is not None else None)
        except:
            print("No result... retrying query_laion() in 5 seconds...")
            time.sleep(5)
    
    if len(result) < 3:
        print('retrying...')
        client = ClipClient(
            url="https://knn.laion.ai/knn-service",
            indice_name=indice_name, 
            num_images=100,
            aesthetic_score=5,
            aesthetic_weight=1,
            use_violence_detector=False,
            use_safety_model=False
        )
        result = None
        while result is None:
            try:
                print('query...')
                result = client.query(text=text, embedding_input=emb.tolist() if emb is not None else None)
            except:
                print("No result... retrying query_laion() in 5 seconds...")
                time.sleep(5)
    
    best_img = None
    tries = 0
    best_mse = 9999
    for res in result:
        if tries>=num:
            break
        try:
            print(tries, "requesting...")
            # Define a User-Agent header to mimic a web browser, then load the image
            headers = {"User-Agent": "Mozilla/5.0 (Windows NT 10.0; Win64; x64) AppleWebKit/537.36 (KHTML, like Gecko) Chrome/58.0.3029.110 Safari/537.3"}
            req = Request(res["url"], headers=headers) # Create a Request object with the URL and headers
            socket.setdefaulttimeout(5) # Set a global timeout for socket operations (in seconds)
            try:
                print('socket')
                image_data = urlopen(req).read()
            except socket.timeout:
                raise Exception("Request timed out after 5 seconds")
            img = Image.open(io.BytesIO(image_data))
            img = transforms.ToTensor()(img)
            if img.shape[0] == 1: #ensure not grayscale
                img = img.repeat(3,1,1)
            img = img[:3]
            if groundtruth is None:
                if indice_name == "laion5B-L-14":
                    best_img = laion_transform(img)[None]
                else:
                    best_img = laion_transform2(img)[None]
                tries = num
            else:
                if _check_whether_images_are_identical(img, groundtruth):
                    print("matched exact neighbor!")
                    continue
                # img = resize_shortest_side(img.to(device), 768).to(device)
                # print('random searching...')
                if indice_name == "laion5B-L-14":
                    best_cropped = laion_transform(img)
                else:
                    best_cropped = laion_transform2(img)
                current_mse = mse_loss(best_cropped, groundtruth)
                # best_cropped, current_mse = random_search_best_crop(img, groundtruth, 
                #                                                     min_crop_size=768, max_crop_size=768, 
                #                                                     max_iterations=20, clip_extractor=clip_extractor)
                if best_mse > current_mse:
                    best_img = best_cropped[None]
                    best_mse = current_mse
                tries += 1
        except:
            time.sleep(np.random.rand())
    if best_img is None:
        print("No images retrieved??? Using blank white image as substitute...")
        if indice_name == "laion5B-L-14":
            best_img = torch.zeros((1,3,512,512))
        else:
            best_img = torch.zeros((1,3,768,768))
    return best_img


@torch.no_grad()
def reconstruct_from_clip(
    image, voxel,
    clip_extractor,
    unet, vae, noise_scheduler,
    voxel2clip=None,
    diffusion_priors=None,
    img_lowlevel = None,
    num_inference_steps = 50,
    n_samples_save = 4,
    recons_per_clip = 2,
    recons_per_brain = 4,
    guidance_scale = 7.5,
    img2img_strength = .6,
    timesteps = 1000,
    seed = 0,
    retrieve=False,
    plotting=True,
    openclip=True,
    prompt_embed=None,
    voxel2text = None,
    tokenizer = None,
    text_encoder = None,
    image_encoder = None,
    versatile = False,
):
    def decode_latents(latents):
        latents = 1 / 0.18215 * latents
        image = vae.decode(latents).sample
        image = (image / 2 + 0.5).clamp(0, 1)
        return image
    
    if diffusion_priors is not None:
        if not isinstance(diffusion_priors, list):
            diffusion_priors = [diffusion_priors]
    
    voxel=voxel[:n_samples_save]
    image=image[:n_samples_save]

    do_classifier_free_guidance = guidance_scale > 1.0
    vae_scale_factor = 2 ** (len(vae.config.block_out_channels) - 1)
    height = unet.config.sample_size * vae_scale_factor
    width = unet.config.sample_size * vae_scale_factor
    generator = torch.Generator(device=device)
    generator.manual_seed(seed)

    # Prep CLIP-Image embeddings for original image for comparison with reconstructions
    if recons_per_clip > 0:
        clip_embeddings = clip_extractor.embed_image(image.to(device)).float()
    else:
        clip_embeddings = torch.Tensor([])

    # Encode voxels to CLIP space
    if not openclip and not versatile:
        brain_clip_embeddings_sum = None
        for diffusion_prior in diffusion_priors:
            try:
                diffusion_prior.module.voxel2clip.eval()
                brain_clip_embeddings0 = diffusion_prior.module.voxel2clip(voxel.to(device).float()) 
            except:
                diffusion_prior.voxel2clip.eval()
                brain_clip_embeddings0 = diffusion_prior.voxel2clip(voxel.to(device).float()) 
            # NOTE: requires fork of DALLE-pytorch for generator arg
            if recons_per_brain>0:
                try:
                    brain_clip_embeddings = diffusion_prior.module.p_sample_loop(brain_clip_embeddings0.shape, 
                                                text_cond = dict(text_embed = brain_clip_embeddings0), 
                                                cond_scale = 1., timesteps = timesteps,
                                                generator=generator)
                except:
                    brain_clip_embeddings = diffusion_prior.p_sample_loop(brain_clip_embeddings0.shape, 
                                                text_cond = dict(text_embed = brain_clip_embeddings0), 
                                                cond_scale = 1., timesteps = timesteps,
                                                generator=generator)
                if brain_clip_embeddings_sum is None:
                    brain_clip_embeddings_sum = brain_clip_embeddings
                else:
                    brain_clip_embeddings_sum += brain_clip_embeddings

        # average embeddings for all diffusion priors
        if recons_per_brain>0:
            brain_clip_embeddings = brain_clip_embeddings_sum / len(diffusion_priors)
        else:
            brain_clip_embeddings = brain_clip_embeddings0
    else:
        brain_clip_embeddings = brain_clip_embeddings0 = voxel2clip(voxel.to(device).float())

    # Now enter individual image processing loop
    clip_recons = None
    brain_recons = None
    img2img_refs = None
    for e, emb in enumerate([clip_embeddings, brain_clip_embeddings]):
        if e==0:
            embed_type = 'clip'
        else:
            embed_type = 'brain'
        for emb_idx, input_embedding in enumerate(emb):
            if embed_type == 'clip':
                recons_per_sample = recons_per_clip
            else:
                recons_per_sample = recons_per_brain
            if embed_type == "brain" and retrieve:
                #aa = clip_extractor.embed_image(image).float().to(device)
                if versatile:
                    brain_clip_embeddings0 = brain_clip_embeddings0.reshape(-1,257,768)
                    brain_clip_embeddings0 = brain_clip_embeddings0[:,0]
                print("brain_clip_embeddings0",brain_clip_embeddings0.shape)
                if not openclip:
                    if img_lowlevel is None:
                        image_retrieved0 = query_laion(emb=brain_clip_embeddings0.flatten(),groundtruth=None,
                                                   clip_extractor=clip_extractor,device=device)
                    else:
                        image_retrieved0 = query_laion(emb=brain_clip_embeddings0.flatten(),groundtruth=img_lowlevel[0],
                                                   clip_extractor=clip_extractor,device=device)
                elif openclip:
                    if img_lowlevel is None:
                        image_retrieved0 = query_laion(emb=brain_clip_embeddings0.flatten(),groundtruth=None,
                                               indice_name="laion5B-H-14",clip_extractor=clip_extractor,device=device)
                    else:
                        image_retrieved0 = query_laion(emb=brain_clip_embeddings0.flatten(),groundtruth=img_lowlevel[0],
                                               indice_name="laion5B-H-14",clip_extractor=clip_extractor,device=device)
                if embed_type == "brain" and retrieve and recons_per_brain>0:
                    image_retrieved = (image_retrieved0[0] + 1) / 2
                    retrieved_clip = clip_extractor.embed_image(image_retrieved).float()
            
            if recons_per_clip == 0 and embed_type =='clip':
                continue
            elif recons_per_brain == 0 and embed_type =='brain' and retrieve:
                if brain_recons is None:
                    brain_recons = image_retrieved0[None]
                else:
                    brain_recons = torch.vstack((brain_recons,image_retrieved0[None]))
                brain_recons.to(device)
                continue
                
            if versatile and embed_type=='clip':
                from transformers import CLIPVisionModelWithProjection
                sd_cache_dir = '/fsx/proj-medarc/fmri/cache/models--shi-labs--versatile-diffusion/snapshots/2926f8e11ea526b562cd592b099fcf9c2985d0b7'
                image_encoder = CLIPVisionModelWithProjection.from_pretrained(sd_cache_dir, subfolder='image_encoder').to(device)
                
                encoder_output = image_encoder(clip_extractor.normalize(clip_extractor.resize_image(image.to(device))))
                def normalize_embeddings(encoder_output):
                    # print("last-hidden",encoder_output.last_hidden_state.shape)
                    embeds = image_encoder.vision_model.post_layernorm(encoder_output.last_hidden_state)
                    # print("layernorm",embeds.shape)
                    embeds = image_encoder.visual_projection(embeds)
                    # print("linearproj",embeds.shape)
                    embeds = nn.functional.normalize(embeds,dim=-1)
                    # print("l2norm",embeds.shape)
                    return embeds
                input_embedding = normalize_embeddings(encoder_output)
            elif versatile and embed_type=='brain':
                input_embedding = input_embedding.reshape(-1, 257, 768)
                input_embedding = nn.functional.normalize(input_embedding,dim=-1)
            
            if versatile:
                input_embedding = input_embedding.repeat(1, recons_per_sample, 1)
                input_embedding = torch.cat([torch.zeros_like(input_embedding), input_embedding]).to(device)
            else:
                input_embedding = input_embedding.repeat(recons_per_sample, 1)
                input_embedding = torch.cat([torch.zeros_like(input_embedding), input_embedding]).unsqueeze(1).to(device)
            
            # 4. Prepare timesteps
            noise_scheduler.set_timesteps(num_inference_steps=num_inference_steps, device=device)
            
            # 5b. Prepare latent variables
            batch_size = input_embedding.shape[0] // 2 # divide by 2 bc we doubled it for classifier-free guidance
            shape = (batch_size, unet.in_channels, height // vae_scale_factor, width // vae_scale_factor)
            if img_lowlevel is not None: # use img_lowlevel for img2img initialization
                img_lowlevel = img_lowlevel[:n_samples_save]
                # img_lowlevel = transforms.functional.gaussian_blur(img_lowlevel,kernel_size=41)
                # img_lowlevel = image_retrieved.float()
                # img_lowlevel = nn.functional.interpolate(img_lowlevel, (512,512), mode="area", antialias=False).to(device)
                
                init_timestep = min(int(num_inference_steps * img2img_strength), num_inference_steps)
                t_start = max(num_inference_steps - init_timestep, 0)
                timesteps = noise_scheduler.timesteps[t_start:]
                latent_timestep = timesteps[:1].repeat(batch_size)
                
                if img2img_refs is None:
                    img2img_refs = img_lowlevel[[emb_idx]]
                elif img2img_refs.shape[0] <= emb_idx:
                    img2img_refs = torch.cat((img2img_refs, img_lowlevel[[emb_idx]]))
                try:
                    img_lowlevel_embeddings = clip_extractor.normalize(img_lowlevel[[emb_idx]])
                except:
                    img_lowlevel_embeddings = clip_extractor.preprocess(img_lowlevel[[emb_idx]])
                    img_lowlevel_embeddings = transforms.Resize((768,768))(img_lowlevel_embeddings)

                init_latents = vae.encode(img_lowlevel_embeddings).latent_dist.sample(generator)
                init_latents = vae.config.scaling_factor * init_latents
                init_latents = init_latents.repeat(recons_per_sample, 1, 1, 1)

                noise = randn_tensor(shape, generator=generator, device=device)
                init_latents = noise_scheduler.add_noise(init_latents, noise, latent_timestep)
                latents = init_latents
            else:
                timesteps = noise_scheduler.timesteps
                latents = randn_tensor(shape, generator=generator, device=device, dtype=input_embedding.dtype)
                latents = latents * noise_scheduler.init_noise_sigma

            # 7. Denoising loop
            for i, t in enumerate(timesteps):
                # expand the latents if we are doing classifier free guidance
                latent_model_input = torch.cat([latents] * 2) if do_classifier_free_guidance else latents
                latent_model_input = noise_scheduler.scale_model_input(latent_model_input, t)

                if not openclip:
                    noise_pred = unet(latent_model_input, t, encoder_hidden_states=input_embedding).sample
                elif openclip:   
                    image_embeds = input_embedding.repeat(1,1,2).squeeze(1)
                
                    if voxel2text is not None:
                        prompt_embeds = voxel2text(voxel.to(device).float())
                        prompt_embeds = prompt_embeds.reshape(-1,77,1024)
                        # prompt_embeds = torch.cat((prompt_embed,prompt_embeds))
                        prompt_embeds = prompt_embeds.repeat(2, 1, 1).float()
                    else:
                        prompt_embeds = prompt_embed.repeat(image_embeds.shape[0], 1, 1).float()
                        
                    noise_pred = unet(
                        latent_model_input,
                        t,
                        encoder_hidden_states=prompt_embeds,
                        class_labels=image_embeds,
                        cross_attention_kwargs=None, 
                    ).sample

                # perform guidance
                if do_classifier_free_guidance:
                    noise_pred_uncond, noise_pred_text = noise_pred.chunk(2)
                    noise_pred = noise_pred_uncond + guidance_scale * (noise_pred_text - noise_pred_uncond)

                # compute the previous noisy sample x_t -> x_t-1
                latents = noise_scheduler.step(noise_pred, t, latents).prev_sample
            recons = decode_latents(latents).detach().cpu()
            
            if embed_type == 'clip':
                if clip_recons is None:
                    clip_recons = recons.unsqueeze(0)
                else:
                    clip_recons = torch.cat((clip_recons,recons.unsqueeze(0)))
            elif embed_type == 'brain':
                if brain_recons is None:
                    brain_recons = recons.unsqueeze(0)
                else:
                    brain_recons = torch.cat((brain_recons,recons.unsqueeze(0)))

    # ensure no alpha channel
    brain_recons = brain_recons[:,:,:3]
                    
    # compare CLIP embedding of LAION nearest neighbor to your brain reconstructions
    best_picks = np.zeros(n_samples_save)
    if embed_type == "brain" and (img_lowlevel is not None) and (recons_per_sample>0):
        for im in range(n_samples_save):            
            # brain_clips = clip_extractor.embed_image(brain_recons[im])
            # cos_sims_to_neighbor = batchwise_cosine_similarity(brain_clips.float(), retrieved_clip)
            # best_picks[im] = int(torch.argmax(cos_sims_to_neighbor))
            
            # prevent a blank image from being selected
            for ii in range(len(brain_recons[im])):
                if torch.all(brain_recons[im][ii]==0):
                    brain_recons[im][ii] *= np.nan
            
            weights = AlexNet_Weights.DEFAULT
            model = alexnet(weights=weights).eval()
            model.requires_grad_(False)
            preprocess = weights.transforms()
            for i,f in enumerate(model.features):
                if recons_per_brain==0 and retrieve:
                    if i>1: model.features[i] = nn.Identity() # early
            model.avgpool=nn.Identity()
            model.classifier=nn.Identity()
            model.to(img_lowlevel.device)
            
            brain_recons = brain_recons.to(img_lowlevel.device)
            with torch.cuda.amp.autocast(False): # tendency to go infinity if using half()
                pix_dist = None
                img_lowlevel_alex = model(preprocess(img_lowlevel[[0]]))
                for ii in range(len(brain_recons[im])):
                    recon_alex = model(preprocess(brain_recons[im][[ii]])) 
                    cos_dist = pairwise_cosine_similarity(img_lowlevel_alex,recon_alex).item()
                    if pix_dist is None:
                        pix_dist = cos_dist
                    else:
                        pix_dist = np.hstack((pix_dist, cos_dist))
                best_picks[im] = int(np.nanargmax(pix_dist))
    best_picks = best_picks.astype(np.int8)
    
    if recons_per_brain==0 and retrieve:
        recon_is_laion = True
        recons_per_brain = 1 # brain reconstruction will simply be the LAION nearest neighbor
    else:
        recon_is_laion = False
                    
    img2img_samples = 0 if img_lowlevel is None else 1
    laion_samples = 1 if retrieve else 0
    num_xaxis_subplots = 1+img2img_samples+laion_samples+recons_per_clip+recons_per_brain
    if plotting:
        fig, ax = plt.subplots(n_samples_save, num_xaxis_subplots, 
                           figsize=(num_xaxis_subplots*3,4.5*n_samples_save),
                           facecolor=(1, 1, 1))
    else:
        fig = None
    if n_samples_save > 1:
        for im in range(n_samples_save):
            if plotting:
                ax[im][0].set_title(f"Original Image")
                ax[im][0].imshow(torch_to_Image(image[im]))
                if img2img_samples == 1:
                    ax[im][1].set_title(f"Img2img ({img2img_strength})")
                    ax[im][1].imshow(torch_to_Image(img_lowlevel[im]))
                    # ax[im][1].imshow(torch_to_Image(img2img_refs[im]))
            for ii,i in enumerate(range(num_xaxis_subplots-laion_samples-recons_per_clip-recons_per_brain,num_xaxis_subplots-laion_samples-recons_per_brain)):
                recon = clip_recons[im][ii]
                if plotting:
                    ax[im][i].set_title(f"Recon {ii+1} from orig CLIP")
                    ax[im][i].imshow(torch_to_Image(recon))
            for ii,i in enumerate(range(num_xaxis_subplots-laion_samples-recons_per_brain,num_xaxis_subplots-laion_samples)):
                recon = brain_recons[im][ii]
                if recon_is_laion:
                    recon = brain_recons[im][best_picks[0]]
                if plotting:
                    if ii == best_picks[im]:
                        ax[im][i].set_title(f"Reconstruction",fontweight='bold')
                    else:
                        ax[im][i].set_title(f"Recon {ii+1} from brain")
                    ax[im][i].imshow(torch_to_Image(recon))
            if plotting:
                if retrieve and not recon_is_laion:
                    ax[im][-1].set_title(f"LAION5b top neighbor")
                    ax[im][-1].imshow(torch_to_Image(image_retrieved0))
                for i in range(num_xaxis_subplots):
                    ax[im][i].axis('off')
    else:   
        im = 0
        if plotting:
            ax[0].set_title(f"Original Image")
            ax[0].imshow(torch_to_Image(image[im]))
            if img2img_samples == 1:
                ax[1].set_title(f"Img2img ({img2img_strength})")
                ax[1].imshow(torch_to_Image(img_lowlevel[im]))
                # ax[1].imshow(torch_to_Image(img2img_refs[im]))
        for ii,i in enumerate(range(num_xaxis_subplots-laion_samples-recons_per_clip-recons_per_brain,num_xaxis_subplots-recons_per_brain-laion_samples)):
            recon = clip_recons[im][ii]
            if plotting:
                ax[i].set_title(f"Recon {ii+1} from orig CLIP")
                ax[i].imshow(torch_to_Image(recon))
        for ii,i in enumerate(range(num_xaxis_subplots-laion_samples-recons_per_brain,num_xaxis_subplots-laion_samples)):
            recon = brain_recons[im][ii]
            if recon_is_laion:
                recon = brain_recons[im][best_picks[0]]
            if plotting:
                if ii == best_picks[im]:
                    ax[i].set_title(f"Reconstruction",fontweight='bold')
                else:
                    ax[i].set_title(f"Recon {ii+1} from brain")
                ax[i].imshow(torch_to_Image(recon))
        if plotting:
            if retrieve and not recon_is_laion:
                ax[-1].set_title(f"LAION5b top neighbor")
                ax[-1].imshow(torch_to_Image(image_retrieved0))
            for i in range(num_xaxis_subplots):
                ax[i].axis('off')
                
    if torch.all(brain_recons[im][best_picks[im]]==0):
        print("Reconstruction is empty image...")
    
    return fig, clip_recons, brain_recons, best_picks

def save_augmented_images(imgs, keys, path):
    """
    For saving augmented images generated with SD image variation pipeline.
    """
    assert imgs.ndim == 4
    # batch, channel, height, width
    assert imgs.shape[0] == len(keys)

    to_pil = transforms.ToPILImage()    

    for i in range(imgs.shape[0]):
        img = imgs[i]
        img = to_pil(img)

        # make a directory for each key
        key_dir = os.path.join(path, keys[i])
        os.makedirs(key_dir, exist_ok=True)
        
        # count the number of images in the directory
        count = len(glob(key_dir + '/*.jpg'))
        
        # save with an incremented count
        img.save(os.path.join(key_dir, '%04d.jpg' % (count + 1)))

def select_annotations(annots, random=False):
    """
    There are 5 annotations per image. Select one of them for each image.
    """
    for i, b in enumerate(annots):
        t = ''
        if random:
            # select random non-empty annotation
            while t == '':
                rand = torch.randint(5, (1,1))[0][0]
                t = b[0, rand]
        else:
            # select first non-empty annotation
            for j in range(5):
                if b[0, j] != '':
                    t = b[0, j]
                    break
        if i == 0:
            txt = np.array(t)
        else:
            txt = np.vstack((txt, t))
    txt = txt.flatten()
    return txt

def voxel_select(voxels):
    if voxels.ndim == 2:
        return voxels
<<<<<<< HEAD
    weights = torch.rand(voxels.shape[1]).reshape(1, -1, 1).to(voxels.device)
    return (weights * voxels).sum(1)/weights.sum()

# def soft_cont_loss(student_preds, teacher_preds, teacher_aug_preds, temp=0.125, distributed=True):
#     # if not distributed:
#     #     raise NotImplementedError()
#     # else:
#     #     all_student_preds, all_teacher_preds = gather_features(student_preds, teacher_preds)
#     #     all_teacher_aug_preds = gather_features(teacher_aug_preds, None)
    
#     all_student_preds = student_preds
#     all_teacher_preds = teacher_preds
#     all_teacher_aug_preds = teacher_aug_preds

#     teacher_teacher_aug = (teacher_preds @ all_teacher_aug_preds.T)/temp
#     teacher_teacher_aug_t = (teacher_aug_preds @ all_teacher_preds.T)/temp
#     student_teacher_aug = (student_preds @ all_teacher_aug_preds.T)/temp
#     student_teacher_aug_t = (teacher_aug_preds @ all_student_preds.T)/temp

#     loss1 = -(student_teacher_aug.log_softmax(-1) * teacher_teacher_aug.softmax(-1)).sum(-1).mean()
#     loss2 = -(student_teacher_aug_t.log_softmax(-1) * teacher_teacher_aug_t.softmax(-1)).sum(-1).mean()
    
#     loss = (loss1 + loss2)/2
#     return loss


# @torch.no_grad()
# def reconstruct_from_openclip(
#     image, voxel,
#     voxel2clip,
#     clip_extractor,
#     unet, vae, noise_scheduler,
#     prompt_embeds0,
#     img_lowlevel = None,
#     num_inference_steps = 50,
#     n_samples_save = 4,
#     recons_per_clip = 2,
#     recons_per_brain = 4,
#     guidance_scale = 7.5,
#     img2img_strength = .6,
#     timesteps = 1000,
#     seed = 0,
#     retrieve=False,
#     plotting=True,
# ):
#     def decode_latents(latents):
#         latents = 1 / 0.18215 * latents
#         image = vae.decode(latents).sample
#         image = (image / 2 + 0.5).clamp(0, 1)
#         return image

#     voxel=voxel[:n_samples_save]
#     image=image[:n_samples_save]

#     do_classifier_free_guidance = guidance_scale > 1.0
#     vae_scale_factor = 2 ** (len(vae.config.block_out_channels) - 1)
#     height = unet.config.sample_size * vae_scale_factor
#     width = unet.config.sample_size * vae_scale_factor
#     generator = torch.Generator(device=device)
#     generator.manual_seed(seed)

#     # Prep CLIP-Image embeddings for original image for comparison with reconstructions
#     if recons_per_clip > 0:
#         clip_embeddings = clip_extractor.embed_image(image).float()
#     else:
#         clip_embeddings = torch.Tensor([])

#     voxel2clip.eval()
#     brain_clip_embeddings0 = voxel2clip(voxel.to(device).float())
#     brain_clip_embeddings0 = nn.functional.normalize(brain_clip_embeddings0,dim=-1) 
#     brain_clip_embeddings = brain_clip_embeddings0

#     # Now enter individual image processing loop
#     clip_recons = None
#     brain_recons = None
#     img2img_refs = None
#     for e, emb in enumerate([clip_embeddings, brain_clip_embeddings]):
#         if e==0:
#             embed_type = 'clip'
#         else:
#             embed_type = 'brain'
#         for emb_idx, input_embedding in enumerate(emb):
#             if embed_type == 'clip':
#                 recons_per_sample = recons_per_clip
#             else:
#                 recons_per_sample = recons_per_brain
#             if embed_type == "brain" and retrieve:
#                 image_retrieved0 = query_laion(emb=brain_clip_embeddings0.flatten(),groundtruth=image[0],
#                                                indice_name="laion5B-H-14",clip_extractor=clip_extractor,device=device)
#                 if embed_type == "brain" and retrieve and recons_per_brain>0:
#                     image_retrieved = (image_retrieved0[0] + 1) / 2
#                     retrieved_clip = clip_extractor.embed_image(image_retrieved).float()

#             if recons_per_clip == 0 and embed_type =='clip':
#                 continue
#             elif recons_per_brain == 0 and embed_type =='brain' and retrieve:
#                 if brain_recons is None:
#                     brain_recons = image_retrieved0[None]
#                 else:
#                     brain_recons = torch.vstack((brain_recons,image_retrieved0[None]))
#                 brain_recons.to(device)
#                 continue

#             # image_embeds = sd_pipe.noise_image_embeddings(
#             #     image_embeds=input_embedding,
#             #     noise_level=0, #0 to 1000
#             # )
            
#             # prompt_embeds = sd_pipe._encode_prompt(
#             #     prompt="",
#             #     device=device,
#             #     num_images_per_prompt=recons_per_sample,
#             #     do_classifier_free_guidance=True,
#             #     negative_prompt="",
#             # )
            
#             input_embedding = input_embedding.repeat(recons_per_sample, 1)
#             input_embedding = torch.cat([torch.zeros_like(input_embedding), input_embedding]).unsqueeze(1).to(device)
            
#             image_embeds = input_embedding.repeat(1,1,2).squeeze(1)
#             prompt_embeds = prompt_embeds0.repeat(image_embeds.shape[0], 1, 1).float()

#             # 4. Prepare timesteps
#             noise_scheduler.set_timesteps(num_inference_steps=num_inference_steps, device=device)

#             # 5b. Prepare latent variables
#             batch_size = input_embedding.shape[0] // 2 # divide by 2 bc we doubled it for classifier-free guidance
#             shape = (batch_size, unet.in_channels, height // vae_scale_factor, width // vae_scale_factor)
#             if img_lowlevel is not None: # use img_lowlevel for img2img initialization
#                 img_lowlevel = img_lowlevel[:n_samples_save]
#                 # img_lowlevel = transforms.functional.gaussian_blur(img_lowlevel,kernel_size=41)
#                 # img_lowlevel = image_retrieved.float()
#                 # img_lowlevel = nn.functional.interpolate(img_lowlevel, (512,512), mode="area", antialias=False).to(device)

#                 init_timestep = min(int(num_inference_steps * img2img_strength), num_inference_steps)
#                 t_start = max(num_inference_steps - init_timestep, 0)
#                 timesteps = noise_scheduler.timesteps[t_start:]
#                 latent_timestep = timesteps[:1].repeat(batch_size)

#                 if img2img_refs is None:
#                     img2img_refs = img_lowlevel[[emb_idx]]
#                 elif img2img_refs.shape[0] <= emb_idx:
#                     img2img_refs = torch.cat((img2img_refs, img_lowlevel[[emb_idx]]))
#                 img_lowlevel_embeddings = clip_extractor.preprocess(img_lowlevel[[emb_idx]])
                
#                 img_lowlevel_embeddings = nn.functional.interpolate(img_lowlevel_embeddings, 
#                                                                    (768,768), mode="area", antialias=False)

#                 init_latents = vae.encode(img_lowlevel_embeddings).latent_dist.sample(generator)
#                 init_latents = vae.config.scaling_factor * init_latents
#                 init_latents = init_latents.repeat(recons_per_sample, 1, 1, 1)

#                 noise = randn_tensor(shape, generator=generator, device=device, dtype=input_embedding.dtype)
#                 init_latents = noise_scheduler.add_noise(init_latents, noise, latent_timestep)
#                 latents = init_latents
#             else:
#                 timesteps = noise_scheduler.timesteps
#                 latents = randn_tensor(shape, generator=generator, device=device, dtype=input_embedding.dtype)
#                 latents = latents * noise_scheduler.init_noise_sigma

#             # 7. Denoising loop
#             for i, t in enumerate(timesteps):
#                 # expand the latents if we are doing classifier free guidance
#                 latent_model_input = torch.cat([latents] * 2) if do_classifier_free_guidance else latents
#                 latent_model_input = noise_scheduler.scale_model_input(latent_model_input, t)

#                 noise_pred = unet(
#                     latent_model_input,
#                     t,
#                     encoder_hidden_states=prompt_embeds,
#                     class_labels=image_embeds,
#                     cross_attention_kwargs=None, 
#                 ).sample

#                 # perform guidance
#                 if do_classifier_free_guidance:
#                     noise_pred_uncond, noise_pred_text = noise_pred.chunk(2)
#                     noise_pred = noise_pred_uncond + guidance_scale * (noise_pred_text - noise_pred_uncond)

#                 # compute the previous noisy sample x_t -> x_t-1
#                 latents = noise_scheduler.step(noise_pred, t, latents).prev_sample
#             recons = decode_latents(latents).detach().cpu()

#             if embed_type == 'clip':
#                 if clip_recons is None:
#                     clip_recons = recons.unsqueeze(0)
#                 else:
#                     clip_recons = torch.cat((clip_recons,recons.unsqueeze(0)))
#             elif embed_type == 'brain':
#                 if brain_recons is None:
#                     brain_recons = recons.unsqueeze(0)
#                 else:
#                     brain_recons = torch.cat((brain_recons,recons.unsqueeze(0)))

#     # ensure no alpha channel
#     brain_recons = brain_recons[:,:,:3]

#     # compare CLIP embedding of LAION nearest neighbor to your brain reconstructions
#     best_picks = np.zeros(n_samples_save)
#     if embed_type == "brain" and (img_lowlevel is not None) and (recons_per_sample>0):
#         for im in range(n_samples_save):            
#             # brain_clips = clip_extractor.embed_image(brain_recons[im])
#             # cos_sims_to_neighbor = batchwise_cosine_similarity(brain_clips.float(), retrieved_clip)
#             # best_picks[im] = int(torch.argmax(cos_sims_to_neighbor))

#             # prevent a blank image from being selected
#             for ii in range(len(brain_recons[im])):
#                 if torch.all(brain_recons[im][ii]==0):
#                     brain_recons[im][ii] *= np.nan

#             weights = AlexNet_Weights.DEFAULT
#             model = alexnet(weights=weights).eval()
#             model.requires_grad_(False)
#             preprocess = weights.transforms()
#             for i,f in enumerate(model.features):
#                 if recons_per_brain==0 and retrieve:
#                     if i>4: model.features[i] = nn.Identity() # mid
#                 else:
#                     if i>1: model.features[i] = nn.Identity() # early
#             model.avgpool=nn.Identity()
#             model.classifier=nn.Identity()
#             model.to(img_lowlevel.device)

#             brain_recons = brain_recons.to(img_lowlevel.device)
#             with torch.cuda.amp.autocast(False): # tendency to go infinity if using half()
#                 pix_dist = None
#                 img_lowlevel_alex = model(preprocess(img_lowlevel[[0]]))
#                 for ii in range(len(brain_recons[im])):
#                     recon_alex = model(preprocess(brain_recons[im][[ii]])) 
#                     cos_dist = pairwise_cosine_similarity(img_lowlevel_alex,recon_alex).item()
#                     if pix_dist is None:
#                         pix_dist = cos_dist
#                     else:
#                         pix_dist = np.hstack((pix_dist, cos_dist))
#                 best_picks[im] = int(np.nanargmax(pix_dist))
#     best_picks = best_picks.astype(np.int8)

#     if recons_per_brain==0 and retrieve:
#         recon_is_laion = True
#         recons_per_brain = 1 # brain reconstruction will simply be the LAION nearest neighbor
#     else:
#         recon_is_laion = False
                    
#     img2img_samples = 0 if img_lowlevel is None else 1
#     laion_samples = 1 if retrieve else 0
#     num_xaxis_subplots = 1+img2img_samples+laion_samples+recons_per_clip+recons_per_brain
#     if plotting:
#         fig, ax = plt.subplots(n_samples_save, num_xaxis_subplots, 
#                            figsize=(num_xaxis_subplots*3,4.5*n_samples_save),
#                            facecolor=(1, 1, 1))
#     else:
#         fig = None
#     if n_samples_save > 1:
#         for im in range(n_samples_save):
#             if plotting:
#                 ax[im][0].set_title(f"Original Image")
#                 ax[im][0].imshow(torch_to_Image(image[im]))
#                 if img2img_samples == 1:
#                     ax[im][1].set_title(f"Img2img ({img2img_strength})")
#                     ax[im][1].imshow(torch_to_Image(img_lowlevel[im]))
#                     # ax[im][1].imshow(torch_to_Image(img2img_refs[im]))
#             for ii,i in enumerate(range(num_xaxis_subplots-laion_samples-recons_per_clip-recons_per_brain,num_xaxis_subplots-laion_samples-recons_per_brain)):
#                 recon = clip_recons[im][ii]
#                 if plotting:
#                     ax[im][i].set_title(f"Recon {ii+1} from orig CLIP")
#                     ax[im][i].imshow(torch_to_Image(recon))
#             for ii,i in enumerate(range(num_xaxis_subplots-laion_samples-recons_per_brain,num_xaxis_subplots-laion_samples)):
#                 recon = brain_recons[im][ii]
#                 if recon_is_laion:
#                     recon = brain_recons[im][best_picks[0]]
#                 if plotting:
#                     if ii == best_picks[im]:
#                         ax[im][i].set_title(f"Reconstruction",fontweight='bold')
#                     else:
#                         ax[im][i].set_title(f"Recon {ii+1} from brain")
#                     ax[im][i].imshow(torch_to_Image(recon))
#             if plotting:
#                 if retrieve and not recon_is_laion:
#                     ax[im][-1].set_title(f"LAION5b top neighbor")
#                     ax[im][-1].imshow(torch_to_Image(image_retrieved0))
#                 for i in range(num_xaxis_subplots):
#                     ax[im][i].axis('off')
#     else:   
#         im = 0
#         if plotting:
#             ax[0].set_title(f"Original Image")
#             ax[0].imshow(torch_to_Image(image[im]))
#             if img2img_samples == 1:
#                 ax[1].set_title(f"Img2img ({img2img_strength})")
#                 ax[1].imshow(torch_to_Image(img_lowlevel[im]))
#                 # ax[1].imshow(torch_to_Image(img2img_refs[im]))
#         for ii,i in enumerate(range(num_xaxis_subplots-laion_samples-recons_per_clip-recons_per_brain,num_xaxis_subplots-recons_per_brain-laion_samples)):
#             recon = clip_recons[im][ii]
#             if plotting:
#                 ax[i].set_title(f"Recon {ii+1} from orig CLIP")
#                 ax[i].imshow(torch_to_Image(recon))
#         for ii,i in enumerate(range(num_xaxis_subplots-laion_samples-recons_per_brain,num_xaxis_subplots-laion_samples)):
#             recon = brain_recons[im][ii]
#             if recon_is_laion:
#                 recon = brain_recons[im][best_picks[0]]
#             if plotting:
#                 if ii == best_picks[im]:
#                     ax[i].set_title(f"Reconstruction",fontweight='bold')
#                 else:
#                     ax[i].set_title(f"Recon {ii+1} from brain")
#                 ax[i].imshow(torch_to_Image(recon))
#         if plotting:
#             if retrieve and not recon_is_laion:
#                 ax[-1].set_title(f"LAION5b top neighbor")
#                 ax[-1].imshow(torch_to_Image(image_retrieved0))
#             for i in range(num_xaxis_subplots):
#                 ax[i].axis('off')
                
#     if torch.all(brain_recons[im][best_picks[im]]==0):
#         print("Reconstruction is empty image...")
    
#     return fig, clip_recons, brain_recons, best_picks
=======
    choice = torch.rand(1)
    # random combine
    if choice <= 0.5:
        weights = torch.rand(voxels.shape[0], voxels.shape[1])[:,:,None].to(voxels.device)
        return (weights * voxels).sum(1)/weights.sum(1)
    # mean
    if choice <= 0.8:
        return voxels.mean(1)
    # random select
    randints = torch.randint(0, voxels.shape[1], (voxels.shape[0],))
    return voxels[torch.arange(voxels.shape[0]), randints]
>>>>>>> 4c9f2aef
<|MERGE_RESOLUTION|>--- conflicted
+++ resolved
@@ -24,7 +24,7 @@
 from clip_retrieval.clip_client import ClipClient
 import time 
 from torchvision.models import alexnet, AlexNet_Weights
-from image_finder import _check_whether_images_are_identical
+# from image_finder import _check_whether_images_are_identical
 
 device = torch.device('cuda' if torch.cuda.is_available() else 'cpu')
 
@@ -126,6 +126,17 @@
     loss = (loss1 + loss2)/2
     return loss
 
+def soft_clip_loss_all(preds, targs, temp=0.125, distributed=False, accelerator=None):
+    clip_clip = torch.bmm(targs.permute(1,0,2), targs.permute(1,2,0))/temp
+    brain_clip = torch.bmm(preds.permute(1,0,2), targs.permute(1,2,0))/temp
+    brain_clip_t = brain_clip.permute(0, 2, 1)
+
+    loss1 = -(brain_clip.log_softmax(-1) * clip_clip.softmax(-1)).sum(-1).mean()
+    loss2 = -(brain_clip_t.log_softmax(-1) * clip_clip.softmax(-1)).sum(-1).mean()
+    
+    loss = (loss1 + loss2)/2
+    return loss
+
 def soft_cont_loss(student_preds, teacher_preds, teacher_aug_preds, temp=0.125, distributed=True, accelerator=None):
     if not distributed:
         raise NotImplementedError()
@@ -182,6 +193,20 @@
         return loss
     else:
         return F.cross_entropy(brain_clip, torch.arange(brain_clip.shape[0]).to(brain_clip.device))
+
+def mixco_nce_all(preds, targs, temp=0.1, perm=None, betas=None, select=None, distributed=False, accelerator=None, local_rank=None):
+    brain_clip = torch.bmm(preds.permute(1,0,2), targs.permute(1,2,0))/temp
+
+    if perm is not None and betas is not None and select is not None:
+        probs = torch.diag(betas)
+        probs[torch.arange(preds.shape[0]).to(preds.device), perm] = 1 - betas
+
+    
+        loss = -(brain_clip.log_softmax(-1) * probs[None]).sum(-1).mean()
+        return loss
+    else:
+        return F.cross_entropy(brain_clip, torch.arange(brain_clip.shape[1]).to(brain_clip.device)[None].expand(brain_clip.shape[0],-1))
+
 
 def dcl(preds, targs, temp=0.1):
     # adapted from https://github.com/raminnakhli/Decoupled-Contrastive-Learning/blob/main/loss/dcl.py
@@ -1143,9 +1168,17 @@
 def voxel_select(voxels):
     if voxels.ndim == 2:
         return voxels
-<<<<<<< HEAD
-    weights = torch.rand(voxels.shape[1]).reshape(1, -1, 1).to(voxels.device)
-    return (weights * voxels).sum(1)/weights.sum()
+    choice = torch.rand(1)
+    # random combine
+    if choice <= 0.5:
+        weights = torch.rand(voxels.shape[0], voxels.shape[1])[:,:,None].to(voxels.device)
+        return (weights * voxels).sum(1)/weights.sum(1)
+    # mean
+    if choice <= 0.8:
+        return voxels.mean(1)
+    # random select
+    randints = torch.randint(0, voxels.shape[1], (voxels.shape[0],))
+    return voxels[torch.arange(voxels.shape[0]), randints]
 
 # def soft_cont_loss(student_preds, teacher_preds, teacher_aug_preds, temp=0.125, distributed=True):
 #     # if not distributed:
@@ -1460,17 +1493,4 @@
 #     if torch.all(brain_recons[im][best_picks[im]]==0):
 #         print("Reconstruction is empty image...")
     
-#     return fig, clip_recons, brain_recons, best_picks
-=======
-    choice = torch.rand(1)
-    # random combine
-    if choice <= 0.5:
-        weights = torch.rand(voxels.shape[0], voxels.shape[1])[:,:,None].to(voxels.device)
-        return (weights * voxels).sum(1)/weights.sum(1)
-    # mean
-    if choice <= 0.8:
-        return voxels.mean(1)
-    # random select
-    randints = torch.randint(0, voxels.shape[1], (voxels.shape[0],))
-    return voxels[torch.arange(voxels.shape[0]), randints]
->>>>>>> 4c9f2aef
+#     return fig, clip_recons, brain_recons, best_picks