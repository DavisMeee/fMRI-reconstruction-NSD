--- conflicted
+++ resolved
@@ -275,11 +275,7 @@
     cache_dir="/tmp/wds-cache",
     n_cache_recs=0,
     voxels_key="nsdgeneral.npy",
-<<<<<<< HEAD
     val_batch_size=None,
-=======
-    val_batch_size=None
->>>>>>> 8dfc334a
 ):
     print("Getting dataloaders...")
     train_url_hf, val_url_hf = get_huggingface_urls()
@@ -360,11 +356,7 @@
     
     # Validation
     # use only one GPU
-<<<<<<< HEAD
     global_batch_size = val_batch_size
-=======
-    global_batch_size = batch_size if val_batch_size is None else val_batch_size
->>>>>>> 8dfc334a
     num_workers = 1
 
     num_batches = math.ceil(num_val / global_batch_size)
