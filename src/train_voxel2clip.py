--- conflicted
+++ resolved
@@ -2,12 +2,9 @@
 
 import os
 import sys
-<<<<<<< HEAD
-=======
 import traceback
 import time
 import json
->>>>>>> 4c9f2aef
 import numpy as np
 import torch
 import torch.nn as nn
@@ -17,12 +14,8 @@
 from kornia.augmentation.container import AugmentationSequential
 
 import utils
-<<<<<<< HEAD
-from models import Clipper, BrainNetwork
-=======
 from utils import torch_to_matplotlib, torch_to_Image
 from models import Clipper, OpenClipper, BrainNetwork, BrainDiffusionPrior, BrainSD
->>>>>>> 4c9f2aef
 from model3d import SimpleVoxel3dConvEncoder
 
 import torch.distributed as dist
@@ -102,26 +95,15 @@
     return parser.parse_args()
 
 if __name__ == '__main__':
-    # -----------------------------------------------------------------------------
-    # params for this model
+    args = parse_args()
+    print('args', args)
+
     model_name = "voxel2clip"
     modality = "image" # ("image", "text")
     image_var = 'images' if modality=='image' else None  # trial
-<<<<<<< HEAD
-    clip_variant = "ViT-L/14" # ("RN50", "ViT-L/14", "ViT-B/32")
-
-if __name__ == '__main__':
-    args = parse_args()
-    print('args', args)
-
-    if args.modality == "text":
-        is_text = True
-    else:
-        is_text = False
-=======
+    is_text = args.modality == "text"
     clip_variant = "ViT-L/14"  # "convnext_xxlarge"  # "ViT-L/14" # ("RN50", "ViT-L/14", "ViT-B/32")
     weights_path = "../train_logs/models/convnext_xxlarge.bin"
->>>>>>> 4c9f2aef
     clamp_embs = False # clamp embeddings to (-1.5, 1.5)
     dim = 768
     remote_data = False
@@ -158,13 +140,9 @@
 
     resume_from_ckpt = False
     use_mse = False
-<<<<<<< HEAD
 
     num_epochs = 120
-    if args.voxel_dims == 1:
-        batch_size = 300
-    else:
-        batch_size = 128
+    batch_size = 300 if args.voxel_dims == 1 else 128
 
     lr_scheduler = 'cycle'
     initial_lr = 5e-4 # only used if lr_scheduler is 'fixed'
@@ -173,41 +151,23 @@
     ckpt_saving = True
     ckpt_interval = 10
     if args.outdir is None:
+        # outdir = os.path.expanduser(f'../train_logs/models/{model_name}/test')
         outdir = f'../train_logs/{args.model_name}'
     else:
         outdir = args.outdir
-=======
+    os.makedirs(outdir, exist_ok=True)
     n_samples_save = 4
     
+    # uses tf32 data type which is faster than standard float32
+    torch.backends.cuda.matmul.allow_tf32 = True
+    # need non-deterministic CuDNN for conv3D to work
     utils.seed_everything(seed, cudnn_deterministic=False)
-    torch.backends.cuda.matmul.allow_tf32 = True
-
-    try:
-        config_keys = [k for k,v in globals().items() if not k.startswith('_') and isinstance(v, (int, float, bool, str))]
-        exec(open('configurator.py').read()) # overrides from command line or config file
-        config = {k: globals()[k] for k in config_keys} # will be useful for logging
-        print(config)
-    except:
-        print(traceback.format_exc())
     
-    outdir = os.path.expanduser(f'../train_logs/models/{model_name}/test')
->>>>>>> 4c9f2aef
-    os.makedirs(outdir, exist_ok=True)
     num_devices = torch.cuda.device_count()
     if num_devices==0: num_devices = 1
     num_workers = num_devices * 4
-<<<<<<< HEAD
 
     if not args.disable_image_aug:
-=======
-    # if distributed:
-    #     _, local_rank, device = ddp_config.set_ddp()
-    # else:
-    #     local_rank, device = 0, torch.device('cuda:0')
-
-    
-    if use_image_aug:
->>>>>>> 4c9f2aef
         train_augs = AugmentationSequential(
             # kornia.augmentation.RandomCrop((140, 140), p=0.3),
             # kornia.augmentation.Resize((224, 224)),
@@ -220,17 +180,6 @@
         )
     else:
         train_augs = None
-    
-    # uses tf32 data type which is faster than standard float32
-    torch.backends.cuda.matmul.allow_tf32 = True
-    # need non-deterministic CuDNN for conv3D to work
-    utils.seed_everything(seed, cudnn_deterministic=False)
-
-    # Resume from ckpt? #
-    if resume_from_ckpt:
-        ckpt_path = '../train_logs/vox2clip_indiv/ckpt-voxel2clip-epoch029.pth'
-    else:
-        ckpt_path = 'none'
 
     # Multi-GPU config #
     accelerator = Accelerator()
@@ -266,19 +215,13 @@
     else:
         distributed = True
     
-<<<<<<< HEAD
-    if local_rank == 0: print('Creating Clipper...')
-    clip_extractor = Clipper(clip_variant, clamp_embs=False, norm_embs=False, device=device, train_transforms=train_augs)
-        
-    print("distributed =",distributed,"num_devices =", num_devices, "local rank =", local_rank, "world size =", world_size)
-=======
     try:
         clip_extractor = Clipper(clip_variant, clamp_embs=False, norm_embs=False, device=device, train_transforms=train_augs)
-        if local_rank == 0: print('Creating Clipper...')
+        print('Creating Clipper...')
     except AssertionError:
         clip_extractor = OpenClipper(clip_variant, weights_path, clamp_embs=False, norm_embs=False, device=device, train_transforms=train_augs)
-        if local_rank == 0: print('Creating Open Clipper...')
->>>>>>> 4c9f2aef
+        print('Creating Open Clipper...')
+    print("distributed =",distributed,"num_devices =", num_devices, "local rank =", local_rank, "world size =", world_size)
 
     if args.modality=='text':
         print('Using CLIP-text, preparing COCO annotations...')
@@ -347,13 +290,6 @@
             print("voxel.shape", voxel.shape) # voxel.shape torch.Size([300, 3, 68, 64, 47])
             break
 
-<<<<<<< HEAD
-        print('Creating Clipper...')
-
-    # Don't L2 norm the extracted CLIP embeddings since we want the prior 
-    # to learn un-normed embeddings for usage with the SD image variation pipeline.
-    clip_extractor = Clipper(args.clip_variant, clamp_embs=False, norm_embs=False, device=device, train_transforms=train_augs)
-
     print('Creating voxel2clip...')
 
     # size of the CLIP embedding for each variant
@@ -361,19 +297,13 @@
     # output dim for voxel2clip model
     out_dim = clip_sizes[args.clip_variant]
 
-    if args.voxel_dims == 1: # 1D data
-        voxel2clip_kwargs = dict(out_dim=out_dim, norm_type='ln')
-=======
-    print('Creating voxel2clip...')
-
     if voxel_dims == 1: # 1D data
         # voxel2clip_kwargs = dict(out_dim=768, norm_type='bn')
-        voxel2clip_kwargs = dict(out_dim=dim, norm_type='ln', act_first=False)
->>>>>>> 4c9f2aef
+        voxel2clip_kwargs = dict(out_dim=out_dim, norm_type='ln', act_first=False)
         voxel2clip = BrainNetwork(**voxel2clip_kwargs)
     elif args.voxel_dims == 3: # 3D data
         voxel2clip_kwargs = dict(
-            out_dim=dim,
+            out_dim=out_dim,
             dims=voxel.shape[2:],
             channels=[64, 128, 256, 128],
             strides=[1, 2, 3, 3],
@@ -430,40 +360,39 @@
         wandb_run = args.model_name
         wandb_notes = ''
 
-        if args.wandb_log: 
-            import wandb
-            print(f"wandb {args.wandb_project} run {wandb_run}")
-            wandb.login(host='https://stability.wandb.io')#, relogin=True)
-            wandb_config = {
-              "model_name": args.model_name,
-              "modality": args.modality,
-              "voxel_dims": args.voxel_dims,
-              "clip_variant": args.clip_variant,
-              "batch_size": batch_size,
-              "num_epochs": num_epochs,
-              "disable_image_aug": args.disable_image_aug,
-              "max_lr": max_lr,
-              "lr_scheduler": lr_scheduler,
-              "clamp_embs": clamp_embs,
-              "mixup_pct": mixup_pct,
-              "num_train": num_train,
-              "num_val": num_val,
-              "seed": seed,
-              "distributed": distributed,
-              "num_devices": num_devices,
-              "world_size": world_size,
-              "resume_from_ckpt": resume_from_ckpt,
-              "ckpt_path": ckpt_path,
-              "train_url": train_url,
-              "val_url": val_url,
-            }
-            print("wandb_config:\n",wandb_config)
-            wandb.init(
-                project=args.wandb_project,
-                name=wandb_run,
-                config=wandb_config,
-                notes=wandb_notes,
-            )
+        import wandb
+        print(f"wandb {args.wandb_project} run {wandb_run}")
+        wandb.login(host='https://stability.wandb.io')#, relogin=True)
+        wandb_config = {
+            "model_name": args.model_name,
+            "modality": args.modality,
+            "voxel_dims": args.voxel_dims,
+            "clip_variant": args.clip_variant,
+            "batch_size": batch_size,
+            "num_epochs": num_epochs,
+            "disable_image_aug": args.disable_image_aug,
+            "max_lr": max_lr,
+            "lr_scheduler": lr_scheduler,
+            "clamp_embs": clamp_embs,
+            "mixup_pct": mixup_pct,
+            "num_train": num_train,
+            "num_val": num_val,
+            "seed": seed,
+            "distributed": distributed,
+            "num_devices": num_devices,
+            "world_size": world_size,
+            # "resume_from_ckpt": resume_from_ckpt,
+            # "ckpt_path": ckpt_path,
+            "train_url": train_url,
+            "val_url": val_url,
+        }
+        print("wandb_config:\n",wandb_config)
+        wandb.init(
+            project=args.wandb_project,
+            name=wandb_run,
+            config=wandb_config,
+            notes=wandb_notes,
+        )
             
     #----ACCELERATE------------
     voxel2clip, optimizer, train_dl, val_dl, lr_scheduler = accelerator.prepare(
@@ -653,18 +582,12 @@
                 else:
                     print(f'not best - val_loss: {val_loss:.3f}, best_val_loss: {best_val_loss:.3f}')
 
-<<<<<<< HEAD
-                # Save model checkpoint every `ckpt_interval` epochs or on the last epoch
-                if (ckpt_interval is not None and (epoch + 1) % ckpt_interval == 0) or epoch == num_epochs - 1:
-                    save_ckpt(f'epoch{epoch:03d}')
-=======
             # Save model checkpoint every `ckpt_interval`` epochs or on the last epoch
             if (ckpt_interval is not None and (epoch + 1) % ckpt_interval == 0) or epoch == num_epochs - 1:
                 try:
                     save_ckpt(f'epoch{epoch:03d}')
                 except:
                     pass
->>>>>>> 4c9f2aef
 
             logs = {"train/loss": np.mean(losses[-(train_i+1):]),
                     "val/loss": np.mean(val_losses[-(val_i+1):]),
@@ -681,10 +604,6 @@
                 logs['train/mse_loss'] = np.mean(mse_losses[-(train_i+1):])
             progress_bar.set_postfix(**logs)
 
-<<<<<<< HEAD
-            if args.wandb_log:
-                wandb.log(logs)
-=======
             # sample some images
             if sd_pipe is not None:
                 if (ckpt_interval is not None and (epoch + 1) % ckpt_interval == 0) or epoch == num_epochs - 1:
@@ -709,7 +628,7 @@
                         if wandb_log:
                             logs['val/samples'] = [wandb.Image(grid) for grid in grids]
             
-            if wandb_log:
+            if args.wandb_log:
                 while True:
                     try:
                         wandb.log(logs)
@@ -717,7 +636,6 @@
                     except:
                         print('Wandb log failed. Retrying')
                         time.sleep(1)
->>>>>>> 4c9f2aef
 
     if args.wandb_log and local_rank==0:
         wandb.finish()
