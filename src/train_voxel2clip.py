--- conflicted
+++ resolved
@@ -22,33 +22,16 @@
 
 import torch.distributed as dist
 from accelerate import Accelerator
+import ddp_config
 
 if __name__ == '__main__':
     # -----------------------------------------------------------------------------
-    model_name = "voxel2clip-test"
-    modality = "image"
-    voxel_dims = 1 # 1 for flattened input, 3 for 3d input
-    if modality == "text":
-        is_text = True
-    else:
-        is_text = False
+    # params for this model
+    model_name = "voxel2clip"
+    modality = "image" # ("image", "text")
+    image_var = 'images' if modality=='image' else None  # trial
     clip_variant = "ViT-L/14" # ("RN50", "ViT-L/14", "ViT-B/32")
     clamp_embs = False # clamp embeddings to (-1.5, 1.5)
-<<<<<<< HEAD
-    seed = 42
-    mixup_pct = 0.5
-    use_image_aug = True
-    
-    wandb_log = False
-    resume_from_ckpt = False
-
-    num_epochs = 120
-    if voxel_dims==1:
-        batch_size = 300
-    else:
-        batch_size = 128
-
-=======
     dim = 768
     remote_data = False
     # data_commit = '9947586218b6b7c8cab804009ddca5045249a38d'
@@ -62,71 +45,71 @@
     num_devices = torch.cuda.device_count()
     num_workers = num_devices
     num_epochs = 120  # 350 if data_commit=='avg' else 120
->>>>>>> 6f2549a3
     lr_scheduler = 'cycle'
-    initial_lr = 5e-4 # only used if lr_scheduler is 'fixed'
+    initial_lr = 1e-3 #3e-5
     max_lr = 3e-4
-
+    wandb_log = False
+    wandb_project = 'laion-fmri'
+    wandb_run_name = ''
+    wandb_notes = ''
+    first_batch = False
     ckpt_saving = True
     ckpt_interval = 10
-<<<<<<< HEAD
-    save_at_end = True
-    outdir = f'../train_logs/{model_name}'
-    if not os.path.exists(outdir):
-        os.makedirs(outdir,exist_ok=True)
-    remote_data = False # if True, pull webdatasets from huggingface
-
+    use_mp = False
+    distributed = False
+    save_at_end = False
+
+    cache_dir = 'cache'
+    n_cache_recs = 0
+    mixup_pct = 0.5
+    is_text = False
+
+    use_image_aug = True
+    resume_from_ckpt = False
+    wandb_log = False
+
+    torch.backends.cuda.matmul.allow_tf32 = True
+
+    try:
+        config_keys = [k for k,v in globals().items() if not k.startswith('_') and isinstance(v, (int, float, bool, str))]
+        exec(open('configurator.py').read()) # overrides from command line or config file
+        config = {k: globals()[k] for k in config_keys} # will be useful for logging
+    except:
+        pass
+    
+    outdir = os.path.expanduser(f'../train_logs/models/{model_name}/test')
+    os.makedirs(outdir, exist_ok=True)
+    num_devices = torch.cuda.device_count()
+    if num_devices==0: num_devices = 1
+    num_workers = num_devices * 4
+    if distributed:
+        _, local_rank, device = ddp_config.set_ddp()
+    else:
+        local_rank, device = 0, torch.device('cuda:0')
+    
     if use_image_aug:
         train_augs = AugmentationSequential(
-            kornia.augmentation.RandomResizedCrop((224,224), (0.6,1), p=0.3),
+            # kornia.augmentation.RandomCrop((140, 140), p=0.3),
+            # kornia.augmentation.Resize((224, 224)),
+            kornia.augmentation.RandomResizedCrop((224,224), (0.5,1), p=0.3),
             kornia.augmentation.Resize((224, 224)),
             kornia.augmentation.RandomHorizontalFlip(p=0.5),
             kornia.augmentation.ColorJitter(brightness=0.4, contrast=0.4, saturation=0.2, hue=0.1, p=0.3),
             kornia.augmentation.RandomGrayscale(p=0.3),
             data_keys=["input"],
+            # random_apply = (1,4)
         )
     else:
         train_augs = None
     
     # uses tf32 data type which is faster than standard float32
-=======
-    use_mp = False
-    distributed = False
-    save_at_end = False
-
-    cache_dir = 'cache'
-    n_cache_recs = 0
-    mixup_pct = 0.5
-
->>>>>>> 6f2549a3
     torch.backends.cuda.matmul.allow_tf32 = True
 
     # Resume from ckpt? #
     if resume_from_ckpt:
         ckpt_path = '../train_logs/vox2clip_indiv/ckpt-voxel2clip-epoch029.pth'
     else:
-<<<<<<< HEAD
         ckpt_path = 'none'
-=======
-        local_rank, device = 0, torch.device('cuda:0')
-    
-    if local_rank == 0: print('Creating Clipper...')
-    
-    # Don't L2 norm the extracted CLIP embeddings since we want the prior 
-    # to learn un-normed embeddings for usage with the SD image variation pipeline.
-    train_augs = AugmentationSequential(
-        # kornia.augmentation.RandomCrop((140, 140), p=0.3),
-        # kornia.augmentation.Resize((224, 224)),
-        kornia.augmentation.RandomResizedCrop((224,224), (0.5,1), p=0.3),
-        kornia.augmentation.Resize((224, 224)),
-        kornia.augmentation.RandomHorizontalFlip(p=0.5),
-        kornia.augmentation.ColorJitter(brightness=0.4, contrast=0.4, saturation=0.2, hue=0.1, p=0.3),
-        kornia.augmentation.RandomGrayscale(p=0.3),
-        data_keys=["input"],
-        # random_apply = (1,4)
-    )
-    clip_extractor = Clipper(clip_variant, clamp_embs=False, norm_embs=False, device=device, train_transforms=train_augs)
->>>>>>> 6f2549a3
 
     # Multi-GPU config #
     accelerator = Accelerator()
@@ -145,16 +128,10 @@
     if num_devices<=1 and world_size<=1:
         distributed=False
     else:
-        distributed=True
-    print("distributed =",distributed,"num_devices =", num_devices, "local rank =", local_rank, "world size =", world_size)
-
-    # -----------------------------------------------------------------------------
-    config_keys = [k for k,v in globals().items() if not k.startswith('_') and isinstance(v, (int, float, bool, str))]
-    exec(open('configurator.py').read()) # overrides from command line or config file
-    config = {k: globals()[k] for k in config_keys} # will be useful for logging
-
-    # need non-deterministic CuDNN for conv3D to work
-    utils.seed_everything(seed, cudnn_deterministic=False)
+        local_rank, device = 0, torch.device('cuda:0')
+    
+    if local_rank == 0: print('Creating Clipper...')
+    clip_extractor = Clipper(clip_variant, clamp_embs=False, norm_embs=False, device=device, train_transforms=train_augs)
 
     if modality=='text':
         print('Using CLIP-text, preparing COCO annotations...')
@@ -173,21 +150,6 @@
         meta_url = None
     else:
         # local paths
-<<<<<<< HEAD
-        # data_commit = '9947586218b6b7c8cab804009ddca5045249a38d'
-        # train_url = f"/fsx/proj-medarc/fmri/natural-scenes-dataset/{data_commit}/datasets_pscotti_naturalscenesdataset_resolve_{data_commit}_webdataset_train/train_subj01_{{0..49}}.tar"
-        # val_url = f"/fsx/proj-medarc/fmri/natural-scenes-dataset/{data_commit}/datasets_pscotti_naturalscenesdataset_resolve_{data_commit}_webdataset_val/val_subj01_0.tar"
-        # meta_url = None
-        # num_train = num_val = None # None means use all samples as specified in webdataset metadata.json
-
-        train_url = "{/fsx/proj-medarc/fmri/natural-scenes-dataset/webdataset_avg_split/train/train_subj01_{0..17}.tar,/fsx/proj-medarc/fmri/natural-scenes-dataset/webdataset_avg_split/val/val_subj01_0.tar}"
-        val_url = "/fsx/proj-medarc/fmri/natural-scenes-dataset/webdataset_avg_split/test/test_subj01_{0..1}.tar"
-        meta_url = "/fsx/proj-medarc/fmri/natural-scenes-dataset/webdataset_avg_split/metadata_subj01.json"
-        num_train = 8559 + 300
-        num_val = 982
-
-    # which to use for the voxels
-=======
         if data_commit == 'avg':
             train_url = "/fsx/proj-medarc/fmri/natural-scenes-dataset/webdataset_avg_split/train/train_subj01_{0..17}.tar"
             val_url = "/fsx/proj-medarc/fmri/natural-scenes-dataset/webdataset_avg_split/val/val_subj01_0.tar"
@@ -198,7 +160,7 @@
             train_url = f"/fsx/proj-medarc/fmri/natural-scenes-dataset/{data_commit}/datasets_pscotti_naturalscenesdataset_resolve_{data_commit}_webdataset_train/train_subj01_{{0..49}}.tar"
             val_url = f"/fsx/proj-medarc/fmri/natural-scenes-dataset/{data_commit}/datasets_pscotti_naturalscenesdataset_resolve_{data_commit}_webdataset_val/val_subj01_0.tar"
 
->>>>>>> 6f2549a3
+    # which to use for the voxels
     if voxel_dims == 1:
         voxels_key = 'nsdgeneral.npy'
     elif voxel_dims == 3:
@@ -214,8 +176,6 @@
         train_url=train_url,
         val_url=val_url,
         meta_url=meta_url,
-        num_train=num_train,
-        num_val=num_val,
         val_batch_size=300,
         cache_dir="/tmp/wds-cache",
         seed=seed,
@@ -512,7 +472,6 @@
                 val_loss = np.mean(val_losses[-(val_i+1):])
                 if val_loss < best_val_loss:
                     best_val_loss = val_loss
-<<<<<<< HEAD
                     save_ckpt('best')
                 else:
                     print(f'not best - val_loss: {val_loss:.3f}, best_val_loss: {best_val_loss:.3f}')
@@ -537,34 +496,6 @@
             if wandb_log:
                 wandb.log(logs)
 
-=======
-                    utils.save_ckpt(voxel2clip, optimizer, losses, val_losses, lrs, epoch, 'best', outdir)
-                else:
-                    print(f'not best - val_loss: {val_loss:.3f}, best_val_loss: {best_val_loss:.3f}')
-
-                # Save model checkpoint every `ckpt_interval`` epochs or on the last epoch
-                if (ckpt_interval is not None and (epoch + 1) % ckpt_interval == 0) or epoch == num_epochs - 1:
-                    utils.save_ckpt(
-                        voxel2clip, optimizer, losses, val_losses, lrs, epoch, f'epoch{(epoch+1):03d}', outdir
-                    )
-
-            logs = {
-                "train/loss": np.mean(losses[-(train_i+1):]),
-                "val/loss": np.mean(val_losses[-(val_i+1):]),
-                "train/lr": lrs[-1],
-                "train/num_steps": len(losses),
-                "train/cosine_sim_base": sims_base / (train_i + 1),
-                "val/cosine_sim_base": val_sims_base / (val_i + 1),
-                "train/fwd_pct_correct": fwd_percent_correct / (train_i + 1),
-                "train/bwd_pct_correct": bwd_percent_correct / (train_i + 1),
-                "val/val_fwd_pct_correct": val_fwd_percent_correct / (val_i + 1),
-                "val/val_bwd_pct_correct": val_bwd_percent_correct / (val_i + 1),
-            }
-            if local_rank==0: print(logs)
-
-            if wandb_log:
-                wandb.log(logs)
->>>>>>> 6f2549a3
         if distributed:
             dist.barrier()
 
